--- conflicted
+++ resolved
@@ -749,8 +749,6 @@
     }
   },
   "modules": {
-<<<<<<< HEAD
-=======
     "contacts": {
       "title": "Contacts"
     },
@@ -764,7 +762,6 @@
         "spec": "Specifications"
       }
     },
->>>>>>> 3e355594
     "home": {
       "title": "Home",
       "items": {
@@ -955,13 +952,10 @@
           "batches": "Label Batches",
           "history": "Assignment History"
         },
-<<<<<<< HEAD
-=======
         "alerts": {
           "title": "Stock Alerts",
           "description": "Low stock monitoring and replenishment alerts"
         },
->>>>>>> 3e355594
         "scanning": {
           "title": "Code Scanning",
           "delivery": "Delivery Scanning",
@@ -1115,9 +1109,6 @@
           "title": "Suppliers",
           "list": "Supplier List",
           "deliveries": "Deliveries"
-<<<<<<< HEAD
-        }
-=======
         },
         "sales": {
           "title": "Sales",
@@ -1132,7 +1123,6 @@
       "partnerTypes": {
         "vendor": "Supplier",
         "customer": "Client"
->>>>>>> 3e355594
       }
     },
     "teams": {
@@ -1277,12 +1267,8 @@
         "richTextEditor": "Rich Text Editor",
         "subscriptionTest": "Subscription Test",
         "skuGenerator": "SKU Generator Test",
-<<<<<<< HEAD
-        "deliveryDebugger": "Delivery Debugger"
-=======
         "deliveryDebugger": "Delivery Debugger",
         "reservationsTest": "Reservations Test"
->>>>>>> 3e355594
       }
     }
   },
@@ -1800,10 +1786,7 @@
     "completedAt": "Completed At",
     "cancelledAt": "Cancelled At",
     "statuses": {
-<<<<<<< HEAD
-=======
       "draft": "Draft",
->>>>>>> 3e355594
       "pending": "Pending",
       "approved": "Approved",
       "completed": "Completed",
@@ -1844,11 +1827,8 @@
       "hide": "Hide Filters",
       "allCategories": "All Categories",
       "allStatuses": "All Statuses",
-<<<<<<< HEAD
-=======
       "allMovements": "All Movements",
       "requiresApproval": "Requires Approval",
->>>>>>> 3e355594
       "fromDate": "From Date",
       "toDate": "To Date",
       "selectDate": "Select date"
@@ -1878,8 +1858,6 @@
       "reject": "Reject",
       "approve": "Approve"
     }
-<<<<<<< HEAD
-=======
   },
   "transfers": {
     "title": "Warehouse Transfers",
@@ -2320,6 +2298,5 @@
         "empty": "No recently viewed documents"
       }
     }
->>>>>>> 3e355594
   }
 }