--- conflicted
+++ resolved
@@ -704,8 +704,6 @@
     }
   },
   "modules": {
-<<<<<<< HEAD
-=======
     "contacts": {
       "title": "Kontakty"
     },
@@ -719,7 +717,6 @@
         "spec": "Specyfikacje"
       }
     },
->>>>>>> 3e355594
     "home": {
       "title": "Start",
       "items": {
@@ -910,13 +907,10 @@
           "batches": "Partie etykiet",
           "history": "Historia przypisań"
         },
-<<<<<<< HEAD
-=======
         "alerts": {
           "title": "Alerty Stanów Magazynowych",
           "description": "Monitorowanie niskich stanów i alerty uzupełnienia"
         },
->>>>>>> 3e355594
         "scanning": {
           "title": "Skanowanie kodów",
           "delivery": "Skanowanie dostaw",
@@ -997,15 +991,6 @@
             "enterUnitCost": "Wprowadź cenę jednostkową"
           },
           "form": {
-<<<<<<< HEAD
-            "optional": "(Opcjonalnie)",
-            "noLocationsAvailable": "Brak dostępnych lokalizacji",
-            "selectLocationPlaceholder": "Wybierz lokalizację, aby od razu przypisać produkty (opcjonalnie)",
-            "receiveWithoutLocation": "Brak (przyjmij bez lokalizacji)",
-            "noLocationsFound": "Nie znaleziono lokalizacji. Przejdź do menu Lokalizacje, aby ją utworzyć.",
-            "moveToLocationInfo": "Produkty zostaną przeniesione do tej lokalizacji po przyjęciu dostawy",
-            "receiveWithoutLocationInfo": "Produkty zostaną przyjęte, ale jeszcze nie przypisane do lokalizacji",
-=======
             "optional": "(opcjonalne)",
             "noLocationsAvailable": "Brak dostępnych lokalizacji",
             "selectLocationPlaceholder": "Wybierz lokalizację...",
@@ -1013,7 +998,6 @@
             "noLocationsFound": "Nie znaleziono lokalizacji",
             "moveToLocationInfo": "Produkty zostaną przeniesione do wybranej lokalizacji po odebraniu",
             "receiveWithoutLocationInfo": "Produkty zostaną odebrane bez przypisania do lokalizacji",
->>>>>>> 3e355594
             "deliveryAddressPlaceholder": "np. Lumber Inc",
             "sourceDocumentPlaceholder": "np. PO0032",
             "invoiceNumberPlaceholder": "np. FV/2024/001",
@@ -1028,20 +1012,7 @@
             "noSuppliersFound": "Nie znaleziono dostawców",
             "addNewSupplier": "Dodaj nowego dostawcę",
             "noLocationSet": "Nie ustawiono lokalizacji",
-<<<<<<< HEAD
-            "noNotes": "Brak notatek",
-            "receiveWithoutLocation": "Przyjmij bez lokalizacji",
-            "receiveWithoutLocationInfo": "Produkty zostaną odebrane bez przypisania do lokalizacji",
-            "moveToLocationInfo": "Produkty zostaną przeniesione do wybranej lokalizacji po odebraniu",
-            "selectLocationPlaceholder": "Wybierz lokalizację...",
-            "noLocationsAvailable": "Brak dostępnych lokalizacji",
-            "noLocationsFound": "Nie znaleziono lokalizacji",
-            "sourceDocumentPlaceholder": "np. PO0032",
-            "notesPlaceholder": "Dodaj notatki...",
-            "optional": "(opcjonalne)"
-=======
             "noNotes": "Brak notatek"
->>>>>>> 3e355594
           },
           "tabs": {
             "operations": "Operacje",
@@ -1109,9 +1080,6 @@
           "title": "Dostawcy",
           "list": "Lista dostawców",
           "deliveries": "Dostawy"
-<<<<<<< HEAD
-        }
-=======
         },
         "sales": {
           "title": "Sprzedaż",
@@ -1126,7 +1094,6 @@
       "partnerTypes": {
         "vendor": "Dostawca",
         "customer": "Klient"
->>>>>>> 3e355594
       }
     },
     "teams": {
@@ -1271,12 +1238,8 @@
         "richTextEditor": "Edytor Tekstu",
         "subscriptionTest": "Test Subskrypcji",
         "skuGenerator": "Test Generatora SKU",
-<<<<<<< HEAD
-        "deliveryDebugger": "Debugger Dostaw"
-=======
         "deliveryDebugger": "Debugger Dostaw",
         "reservationsTest": "Test Rezerwacji"
->>>>>>> 3e355594
       }
     }
   },
@@ -1794,10 +1757,7 @@
     "completedAt": "Data Zakończenia",
     "cancelledAt": "Data Anulowania",
     "statuses": {
-<<<<<<< HEAD
-=======
       "draft": "Szkic",
->>>>>>> 3e355594
       "pending": "Oczekujący",
       "approved": "Zatwierdzony",
       "completed": "Zakończony",
@@ -1837,11 +1797,8 @@
       "show": "Pokaż Filtry",
       "hide": "Ukryj Filtry",
       "allCategories": "Wszystkie Kategorie",
-<<<<<<< HEAD
-=======
       "allMovements": "Wszystkie Ruchy",
       "requiresApproval": "Wymaga Zatwierdzenia",
->>>>>>> 3e355594
       "allStatuses": "Wszystkie Statusy",
       "fromDate": "Od Daty",
       "toDate": "Do Daty",
@@ -1872,8 +1829,6 @@
       "reject": "Odrzuć",
       "approve": "Zatwierdź"
     }
-<<<<<<< HEAD
-=======
   },
   "transfers": {
     "title": "Transfery Magazynowe",
@@ -2317,6 +2272,5 @@
         "empty": "Brak ostatnio przeglądanych dokumentów"
       }
     }
->>>>>>> 3e355594
   }
 }