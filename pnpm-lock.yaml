lockfileVersion: '9.0'

settings:
  autoInstallPeers: true
  excludeLinksFromLockfile: false

importers:

  .:
    dependencies:
<<<<<<< HEAD
      '@google/gemini-cli':
        specifier: ^0.1.15
        version: 0.1.16(@modelcontextprotocol/sdk@1.17.1)(@types/react@19.1.8)
=======
      '@dnd-kit/core':
        specifier: ^6.3.1
        version: 6.3.1(react-dom@19.0.0(react@19.0.0))(react@19.0.0)
      '@dnd-kit/modifiers':
        specifier: ^9.0.0
        version: 9.0.0(@dnd-kit/core@6.3.1(react-dom@19.0.0(react@19.0.0))(react@19.0.0))(react@19.0.0)
      '@dnd-kit/sortable':
        specifier: ^10.0.0
        version: 10.0.0(@dnd-kit/core@6.3.1(react-dom@19.0.0(react@19.0.0))(react@19.0.0))(react@19.0.0)
      '@dnd-kit/utilities':
        specifier: ^3.2.2
        version: 3.2.2(react@19.0.0)
      '@google/gemini-cli':
        specifier: ^0.1.15
        version: 0.1.15(@modelcontextprotocol/sdk@1.17.1)(@types/react@19.1.8)
>>>>>>> dbb59d43
      '@hookform/resolvers':
        specifier: ^5.1.1
        version: 5.1.1(react-hook-form@7.60.0(react@19.0.0))
      '@radix-ui/react-accordion':
        specifier: ^1.2.11
        version: 1.2.11(@types/react-dom@19.0.2(@types/react@19.1.8))(@types/react@19.1.8)(react-dom@19.0.0(react@19.0.0))(react@19.0.0)
      '@radix-ui/react-alert-dialog':
        specifier: ^1.1.14
        version: 1.1.14(@types/react-dom@19.0.2(@types/react@19.1.8))(@types/react@19.1.8)(react-dom@19.0.0(react@19.0.0))(react@19.0.0)
      '@radix-ui/react-avatar':
        specifier: ^1.1.10
        version: 1.1.10(@types/react-dom@19.0.2(@types/react@19.1.8))(@types/react@19.1.8)(react-dom@19.0.0(react@19.0.0))(react@19.0.0)
      '@radix-ui/react-checkbox':
        specifier: ^1.3.2
        version: 1.3.2(@types/react-dom@19.0.2(@types/react@19.1.8))(@types/react@19.1.8)(react-dom@19.0.0(react@19.0.0))(react@19.0.0)
      '@radix-ui/react-collapsible':
        specifier: ^1.1.11
        version: 1.1.11(@types/react-dom@19.0.2(@types/react@19.1.8))(@types/react@19.1.8)(react-dom@19.0.0(react@19.0.0))(react@19.0.0)
      '@radix-ui/react-dialog':
        specifier: ^1.1.14
        version: 1.1.14(@types/react-dom@19.0.2(@types/react@19.1.8))(@types/react@19.1.8)(react-dom@19.0.0(react@19.0.0))(react@19.0.0)
      '@radix-ui/react-dropdown-menu':
        specifier: ^2.1.15
        version: 2.1.15(@types/react-dom@19.0.2(@types/react@19.1.8))(@types/react@19.1.8)(react-dom@19.0.0(react@19.0.0))(react@19.0.0)
      '@radix-ui/react-label':
        specifier: ^2.1.7
        version: 2.1.7(@types/react-dom@19.0.2(@types/react@19.1.8))(@types/react@19.1.8)(react-dom@19.0.0(react@19.0.0))(react@19.0.0)
      '@radix-ui/react-navigation-menu':
        specifier: ^1.2.13
        version: 1.2.13(@types/react-dom@19.0.2(@types/react@19.1.8))(@types/react@19.1.8)(react-dom@19.0.0(react@19.0.0))(react@19.0.0)
      '@radix-ui/react-popover':
        specifier: ^1.1.14
        version: 1.1.14(@types/react-dom@19.0.2(@types/react@19.1.8))(@types/react@19.1.8)(react-dom@19.0.0(react@19.0.0))(react@19.0.0)
      '@radix-ui/react-progress':
        specifier: ^1.1.7
        version: 1.1.7(@types/react-dom@19.0.2(@types/react@19.1.8))(@types/react@19.1.8)(react-dom@19.0.0(react@19.0.0))(react@19.0.0)
      '@radix-ui/react-radio-group':
        specifier: ^1.3.7
        version: 1.3.7(@types/react-dom@19.0.2(@types/react@19.1.8))(@types/react@19.1.8)(react-dom@19.0.0(react@19.0.0))(react@19.0.0)
      '@radix-ui/react-scroll-area':
        specifier: ^1.2.9
        version: 1.2.9(@types/react-dom@19.0.2(@types/react@19.1.8))(@types/react@19.1.8)(react-dom@19.0.0(react@19.0.0))(react@19.0.0)
      '@radix-ui/react-select':
        specifier: ^2.2.5
        version: 2.2.5(@types/react-dom@19.0.2(@types/react@19.1.8))(@types/react@19.1.8)(react-dom@19.0.0(react@19.0.0))(react@19.0.0)
      '@radix-ui/react-separator':
        specifier: ^1.1.7
        version: 1.1.7(@types/react-dom@19.0.2(@types/react@19.1.8))(@types/react@19.1.8)(react-dom@19.0.0(react@19.0.0))(react@19.0.0)
      '@radix-ui/react-slider':
        specifier: ^1.3.5
        version: 1.3.5(@types/react-dom@19.0.2(@types/react@19.1.8))(@types/react@19.1.8)(react-dom@19.0.0(react@19.0.0))(react@19.0.0)
      '@radix-ui/react-slot':
        specifier: ^1.2.3
        version: 1.2.3(@types/react@19.1.8)(react@19.0.0)
      '@radix-ui/react-switch':
        specifier: ^1.2.5
        version: 1.2.5(@types/react-dom@19.0.2(@types/react@19.1.8))(@types/react@19.1.8)(react-dom@19.0.0(react@19.0.0))(react@19.0.0)
      '@radix-ui/react-tabs':
        specifier: ^1.1.12
        version: 1.1.12(@types/react-dom@19.0.2(@types/react@19.1.8))(@types/react@19.1.8)(react-dom@19.0.0(react@19.0.0))(react@19.0.0)
      '@radix-ui/react-toggle':
        specifier: ^1.1.9
        version: 1.1.9(@types/react-dom@19.0.2(@types/react@19.1.8))(@types/react@19.1.8)(react-dom@19.0.0(react@19.0.0))(react@19.0.0)
      '@radix-ui/react-toggle-group':
        specifier: ^1.1.10
        version: 1.1.10(@types/react-dom@19.0.2(@types/react@19.1.8))(@types/react@19.1.8)(react-dom@19.0.0(react@19.0.0))(react@19.0.0)
      '@radix-ui/react-tooltip':
        specifier: ^1.2.7
        version: 1.2.7(@types/react-dom@19.0.2(@types/react@19.1.8))(@types/react@19.1.8)(react-dom@19.0.0(react@19.0.0))(react@19.0.0)
      '@supabase/ssr':
        specifier: latest
        version: 0.6.1(@supabase/supabase-js@2.50.3)
      '@supabase/supabase-js':
        specifier: latest
        version: 2.50.3
      autoprefixer:
        specifier: 10.4.20
        version: 10.4.20(postcss@8.4.49)
      chart.js:
        specifier: ^4.5.0
        version: 4.5.0
      class-variance-authority:
        specifier: ^0.7.1
        version: 0.7.1
      clsx:
        specifier: ^2.1.1
        version: 2.1.1
      cmdk:
        specifier: ^1.1.1
        version: 1.1.1(@types/react-dom@19.0.2(@types/react@19.1.8))(@types/react@19.1.8)(react-dom@19.0.0(react@19.0.0))(react@19.0.0)
      date-fns:
        specifier: ^4.1.0
        version: 4.1.0
      framer-motion:
        specifier: ^12.23.0
        version: 12.23.0(react-dom@19.0.0(react@19.0.0))(react@19.0.0)
      install:
        specifier: ^0.13.0
        version: 0.13.0
      jwt-decode:
        specifier: ^4.0.0
        version: 4.0.0
      lucide-react:
        specifier: ^0.468.0
        version: 0.468.0(react@19.0.0)
      next:
        specifier: latest
        version: 15.3.5(@opentelemetry/api@1.9.0)(react-dom@19.0.0(react@19.0.0))(react@19.0.0)
      next-intl:
        specifier: ^4.3.4
        version: 4.3.4(next@15.3.5(@opentelemetry/api@1.9.0)(react-dom@19.0.0(react@19.0.0))(react@19.0.0))(react@19.0.0)(typescript@5.7.2)
      next-themes:
        specifier: ^0.4.6
        version: 0.4.6(react-dom@19.0.0(react@19.0.0))(react@19.0.0)
      react:
        specifier: 19.0.0
        version: 19.0.0
      react-chartjs-2:
        specifier: ^5.3.0
        version: 5.3.0(chart.js@4.5.0)(react@19.0.0)
      react-day-picker:
        specifier: ^9.8.1
        version: 9.8.1(react@19.0.0)
      react-dom:
        specifier: 19.0.0
        version: 19.0.0(react@19.0.0)
      react-hook-form:
        specifier: ^7.60.0
        version: 7.60.0(react@19.0.0)
      react-toastify:
        specifier: ^11.0.5
        version: 11.0.5(react-dom@19.0.0(react@19.0.0))(react@19.0.0)
      resend:
        specifier: ^4.6.0
        version: 4.6.0(react-dom@19.0.0(react@19.0.0))(react@19.0.0)
<<<<<<< HEAD
=======
      sonner:
        specifier: ^2.0.6
        version: 2.0.6(react-dom@19.0.0(react@19.0.0))(react@19.0.0)
>>>>>>> dbb59d43
      uuid:
        specifier: ^11.1.0
        version: 11.1.0
      zod:
        specifier: ^3.25.74
        version: 3.25.74
      zustand:
        specifier: ^5.0.6
        version: 5.0.6(@types/react@19.1.8)(react@19.0.0)(use-sync-external-store@1.5.0(react@19.0.0))
    devDependencies:
      '@next/eslint-plugin-next':
        specifier: ^15.3.5
        version: 15.3.5
      '@types/node':
        specifier: 22.10.2
        version: 22.10.2
      '@types/react':
        specifier: ^19.1.8
        version: 19.1.8
      '@types/react-dom':
        specifier: 19.0.2
        version: 19.0.2(@types/react@19.1.8)
      '@typescript-eslint/eslint-plugin':
        specifier: ^8.35.1
        version: 8.35.1(@typescript-eslint/parser@8.35.1(eslint@9.30.1(jiti@1.21.7))(typescript@5.7.2))(eslint@9.30.1(jiti@1.21.7))(typescript@5.7.2)
      '@typescript-eslint/parser':
        specifier: ^8.35.1
        version: 8.35.1(eslint@9.30.1(jiti@1.21.7))(typescript@5.7.2)
      eslint:
        specifier: ^9.30.1
        version: 9.30.1(jiti@1.21.7)
      eslint-config-next:
        specifier: ^15.3.5
        version: 15.3.5(eslint@9.30.1(jiti@1.21.7))(typescript@5.7.2)
      eslint-plugin-react:
        specifier: ^7.37.5
        version: 7.37.5(eslint@9.30.1(jiti@1.21.7))
      eslint-plugin-react-hooks:
        specifier: ^5.2.0
        version: 5.2.0(eslint@9.30.1(jiti@1.21.7))
      eslint-plugin-tailwindcss:
        specifier: ^3.18.0
        version: 3.18.0(tailwindcss@3.4.17)
      husky:
        specifier: ^8.0.3
        version: 8.0.3
      lint-staged:
        specifier: ^15.5.2
        version: 15.5.2
      postcss:
        specifier: 8.4.49
        version: 8.4.49
      prettier:
        specifier: ^3.6.2
        version: 3.6.2
      prettier-plugin-tailwindcss:
        specifier: ^0.6.13
        version: 0.6.13(prettier@3.6.2)
      supabase:
        specifier: ^2.33.7
<<<<<<< HEAD
        version: 2.33.9
=======
        version: 2.33.7
>>>>>>> dbb59d43
      tailwind-merge:
        specifier: ^2.6.0
        version: 2.6.0
      tailwindcss:
        specifier: 3.4.17
        version: 3.4.17
      tailwindcss-animate:
        specifier: ^1.0.7
        version: 1.0.7(tailwindcss@3.4.17)
      typescript:
        specifier: 5.7.2
        version: 5.7.2

packages:

  '@alcalzone/ansi-tokenize@0.1.3':
    resolution: {integrity: sha512-3yWxPTq3UQ/FY9p1ErPxIyfT64elWaMvM9lIHnaqpyft63tkxodF5aUElYHrdisWve5cETkh1+KBw1yJuW0aRw==}
    engines: {node: '>=14.13.1'}

  '@alloc/quick-lru@5.2.0':
    resolution: {integrity: sha512-UrcABB+4bUrFABwbluTIBErXwvbsU/V7TZWfmbgJfbkwiBuziS9gxdODUyuiecfdGQ85jglMW6juS3+z5TsKLw==}
    engines: {node: '>=10'}

  '@babel/code-frame@7.27.1':
    resolution: {integrity: sha512-cjQ7ZlQ0Mv3b47hABuTevyTuYN4i+loJKGeV9flcCgIK37cCXRh+L1bd3iBHlynerhQ7BhCkn2BPbQUL+rGqFg==}
    engines: {node: '>=6.9.0'}

  '@babel/helper-validator-identifier@7.27.1':
    resolution: {integrity: sha512-D2hP9eA+Sqx1kBZgzxZh0y1trbuU+JoDkiEwqhQ36nodYqJwyEIhPSdMNd7lOm/4io72luTPWH20Yda0xOuUow==}
    engines: {node: '>=6.9.0'}

<<<<<<< HEAD
=======
  '@date-fns/tz@1.3.1':
    resolution: {integrity: sha512-LnBOyuj+piItX/D5BWBSckBsuZyOt7Jg2obGNiObq7qjl1A2/8F+i4RS8/MmkSdnw6hOe6afrJLCWrUWZw5Mlw==}

  '@dnd-kit/accessibility@3.1.1':
    resolution: {integrity: sha512-2P+YgaXF+gRsIihwwY1gCsQSYnu9Zyj2py8kY5fFvUM1qm2WA2u639R6YNVfU4GWr+ZM5mqEsfHZZLoRONbemw==}
    peerDependencies:
      react: '>=16.8.0'

  '@dnd-kit/core@6.3.1':
    resolution: {integrity: sha512-xkGBRQQab4RLwgXxoqETICr6S5JlogafbhNsidmrkVv2YRs5MLwpjoF2qpiGjQt8S9AoxtIV603s0GIUpY5eYQ==}
    peerDependencies:
      react: '>=16.8.0'
      react-dom: '>=16.8.0'

  '@dnd-kit/modifiers@9.0.0':
    resolution: {integrity: sha512-ybiLc66qRGuZoC20wdSSG6pDXFikui/dCNGthxv4Ndy8ylErY0N3KVxY2bgo7AWwIbxDmXDg3ylAFmnrjcbVvw==}
    peerDependencies:
      '@dnd-kit/core': ^6.3.0
      react: '>=16.8.0'

  '@dnd-kit/sortable@10.0.0':
    resolution: {integrity: sha512-+xqhmIIzvAYMGfBYYnbKuNicfSsk4RksY2XdmJhT+HAC01nix6fHCztU68jooFiMUB01Ky3F0FyOvhG/BZrWkg==}
    peerDependencies:
      '@dnd-kit/core': ^6.3.0
      react: '>=16.8.0'

  '@dnd-kit/utilities@3.2.2':
    resolution: {integrity: sha512-+MKAJEOfaBe5SmV6t34p80MMKhjvUz0vRrvVJbPT0WElzaOJ/1xs+D+KDv+tD/NE5ujfrChEcshd4fLn0wpiqg==}
    peerDependencies:
      react: '>=16.8.0'

>>>>>>> dbb59d43
  '@emnapi/core@1.4.3':
    resolution: {integrity: sha512-4m62DuCE07lw01soJwPiBGC0nAww0Q+RY70VZ+n49yDIO13yyinhbWCeNnaob0lakDtWQzSdtNWzJeOJt2ma+g==}

  '@emnapi/runtime@1.4.3':
    resolution: {integrity: sha512-pBPWdu6MLKROBX05wSNKcNb++m5Er+KQ9QkB+WVM+pW2Kx9hoSrVTnu3BdkI5eBLZoKu/J6mW/B6i6bJB2ytXQ==}

  '@emnapi/wasi-threads@1.0.2':
    resolution: {integrity: sha512-5n3nTJblwRi8LlXkJ9eBzu+kZR8Yxcc7ubakyQTFzPMtIhFpUBRbsnc2Dv88IZDIbCDlBiWrknhB4Lsz7mg6BA==}

  '@eslint-community/eslint-utils@4.7.0':
    resolution: {integrity: sha512-dyybb3AcajC7uha6CvhdVRJqaKyn7w2YKqKyAN37NKYgZT36w+iRb0Dymmc5qEJ549c/S31cMMSFd75bteCpCw==}
    engines: {node: ^12.22.0 || ^14.17.0 || >=16.0.0}
    peerDependencies:
      eslint: ^6.0.0 || ^7.0.0 || >=8.0.0

  '@eslint-community/regexpp@4.12.1':
    resolution: {integrity: sha512-CCZCDJuduB9OUkFkY2IgppNZMi2lBQgD2qzwXkEia16cge2pijY/aXi96CJMquDMn3nJdlPV1A5KrJEXwfLNzQ==}
    engines: {node: ^12.0.0 || ^14.0.0 || >=16.0.0}

  '@eslint/config-array@0.21.0':
    resolution: {integrity: sha512-ENIdc4iLu0d93HeYirvKmrzshzofPw6VkZRKQGe9Nv46ZnWUzcF1xV01dcvEg/1wXUR61OmmlSfyeyO7EvjLxQ==}
    engines: {node: ^18.18.0 || ^20.9.0 || >=21.1.0}

  '@eslint/config-helpers@0.3.0':
    resolution: {integrity: sha512-ViuymvFmcJi04qdZeDc2whTHryouGcDlaxPqarTD0ZE10ISpxGUVZGZDx4w01upyIynL3iu6IXH2bS1NhclQMw==}
    engines: {node: ^18.18.0 || ^20.9.0 || >=21.1.0}

  '@eslint/core@0.14.0':
    resolution: {integrity: sha512-qIbV0/JZr7iSDjqAc60IqbLdsj9GDt16xQtWD+B78d/HAlvysGdZZ6rpJHGAc2T0FQx1X6thsSPdnoiGKdNtdg==}
    engines: {node: ^18.18.0 || ^20.9.0 || >=21.1.0}

  '@eslint/core@0.15.1':
    resolution: {integrity: sha512-bkOp+iumZCCbt1K1CmWf0R9pM5yKpDv+ZXtvSyQpudrI9kuFLp+bM2WOPXImuD/ceQuaa8f5pj93Y7zyECIGNA==}
    engines: {node: ^18.18.0 || ^20.9.0 || >=21.1.0}

  '@eslint/eslintrc@3.3.1':
    resolution: {integrity: sha512-gtF186CXhIl1p4pJNGZw8Yc6RlshoePRvE0X91oPGb3vZ8pM3qOS9W9NGPat9LziaBV7XrJWGylNQXkGcnM3IQ==}
    engines: {node: ^18.18.0 || ^20.9.0 || >=21.1.0}

  '@eslint/js@9.30.1':
    resolution: {integrity: sha512-zXhuECFlyep42KZUhWjfvsmXGX39W8K8LFb8AWXM9gSV9dQB+MrJGLKvW6Zw0Ggnbpw0VHTtrhFXYe3Gym18jg==}
    engines: {node: ^18.18.0 || ^20.9.0 || >=21.1.0}

  '@eslint/object-schema@2.1.6':
    resolution: {integrity: sha512-RBMg5FRL0I0gs51M/guSAj5/e14VQ4tpZnQNWwuDT66P14I43ItmPfIZRhO9fUVIPOAQXU47atlywZ/czoqFPA==}
    engines: {node: ^18.18.0 || ^20.9.0 || >=21.1.0}

  '@eslint/plugin-kit@0.3.3':
    resolution: {integrity: sha512-1+WqvgNMhmlAambTvT3KPtCl/Ibr68VldY2XY40SL1CE0ZXiakFR/cbTspaF5HsnpDMvcYYoJHfl4980NBjGag==}
    engines: {node: ^18.18.0 || ^20.9.0 || >=21.1.0}

  '@floating-ui/core@1.7.2':
    resolution: {integrity: sha512-wNB5ooIKHQc+Kui96jE/n69rHFWAVoxn5CAzL1Xdd8FG03cgY3MLO+GF9U3W737fYDSgPWA6MReKhBQBop6Pcw==}

  '@floating-ui/dom@1.7.2':
    resolution: {integrity: sha512-7cfaOQuCS27HD7DX+6ib2OrnW+b4ZBwDNnCcT0uTyidcmyWb03FnQqJybDBoCnpdxwBSfA94UAYlRCt7mV+TbA==}

  '@floating-ui/react-dom@2.1.4':
    resolution: {integrity: sha512-JbbpPhp38UmXDDAu60RJmbeme37Jbgsm7NrHGgzYYFKmblzRUh6Pa641dII6LsjwF4XlScDrde2UAzDo/b9KPw==}
    peerDependencies:
      react: '>=16.8.0'
      react-dom: '>=16.8.0'

  '@floating-ui/utils@0.2.10':
    resolution: {integrity: sha512-aGTxbpbg8/b5JfU1HXSrbH3wXZuLPJcNEcZQFMxLs3oSzgtVu6nFPkbbGGUvBcUjKV2YyB9Wxxabo+HEH9tcRQ==}

  '@formatjs/ecma402-abstract@2.3.4':
    resolution: {integrity: sha512-qrycXDeaORzIqNhBOx0btnhpD1c+/qFIHAN9znofuMJX6QBwtbrmlpWfD4oiUUD2vJUOIYFA/gYtg2KAMGG7sA==}

  '@formatjs/fast-memoize@2.2.7':
    resolution: {integrity: sha512-Yabmi9nSvyOMrlSeGGWDiH7rf3a7sIwplbvo/dlz9WCIjzIQAfy1RMf4S0X3yG724n5Ghu2GmEl5NJIV6O9sZQ==}

  '@formatjs/icu-messageformat-parser@2.11.2':
    resolution: {integrity: sha512-AfiMi5NOSo2TQImsYAg8UYddsNJ/vUEv/HaNqiFjnI3ZFfWihUtD5QtuX6kHl8+H+d3qvnE/3HZrfzgdWpsLNA==}

  '@formatjs/icu-skeleton-parser@1.8.14':
    resolution: {integrity: sha512-i4q4V4qslThK4Ig8SxyD76cp3+QJ3sAqr7f6q9VVfeGtxG9OhiAk3y9XF6Q41OymsKzsGQ6OQQoJNY4/lI8TcQ==}

  '@formatjs/intl-localematcher@0.5.10':
    resolution: {integrity: sha512-af3qATX+m4Rnd9+wHcjJ4w2ijq+rAVP3CCinJQvFv1kgSu1W6jypUmvleJxcewdxmutM8dmIRZFxO/IQBZmP2Q==}

  '@formatjs/intl-localematcher@0.6.1':
    resolution: {integrity: sha512-ePEgLgVCqi2BBFnTMWPfIghu6FkbZnnBVhO2sSxvLfrdFw7wCHAHiDoM2h4NRgjbaY7+B7HgOLZGkK187pZTZg==}

<<<<<<< HEAD
  '@google/gemini-cli-core@0.1.16':
    resolution: {integrity: sha512-4vt6tprtZ0Z3TgxpW191CN98gQVZmHMsXaUMi0dHXbSnXdLtOZ//C8Y1E7CoBJPDGttLAIGkWJXPHEJtnFp0Aw==}
    engines: {node: '>=20'}

  '@google/gemini-cli@0.1.16':
    resolution: {integrity: sha512-214HpIY+3WzQM6OLgu9bnSpx41UNC4uZ2VcexvG8NgNOlfUppIpXLFh2Hz/s8GGoqMu7AptTEGbZjRlHUjk5Yg==}
=======
  '@google/gemini-cli-core@0.1.15':
    resolution: {integrity: sha512-GCio1JobljxpnXy+nUqA7DSwIumItaJGdaUmiXaQHJjA+swjEIETb93pwAQquhXVa9XhUyHcfpp6/8PCUQaVQg==}
    engines: {node: '>=20'}

  '@google/gemini-cli@0.1.15':
    resolution: {integrity: sha512-5Prt6sK/pZUcNWumFc8pDUE/Wweksqt/BVnbKYnSRNpvjsbbVq23JKCEzRNOH1LzcbL2cw+vu6gpIiUn9liKug==}
>>>>>>> dbb59d43
    engines: {node: '>=20'}
    hasBin: true

  '@google/genai@1.9.0':
    resolution: {integrity: sha512-w9P93OXKPMs9H1mfAx9+p3zJqQGrWBGdvK/SVc7cLZEXNHr/3+vW2eif7ZShA6wU24rNLn9z9MK2vQFUvNRI2Q==}
    engines: {node: '>=20.0.0'}
    peerDependencies:
      '@modelcontextprotocol/sdk': ^1.11.0
    peerDependenciesMeta:
      '@modelcontextprotocol/sdk':
        optional: true

  '@grpc/grpc-js@1.13.4':
    resolution: {integrity: sha512-GsFaMXCkMqkKIvwCQjCrwH+GHbPKBjhwo/8ZuUkWHqbI73Kky9I+pQltrlT0+MWpedCoosda53lgjYfyEPgxBg==}
    engines: {node: '>=12.10.0'}

  '@grpc/proto-loader@0.7.15':
    resolution: {integrity: sha512-tMXdRCfYVixjuFK+Hk0Q1s38gV9zDiDJfWL3h1rv4Qc39oILCu1TRTDt7+fGUI8K4G1Fj125Hx/ru3azECWTyQ==}
    engines: {node: '>=6'}
    hasBin: true

  '@hookform/resolvers@5.1.1':
    resolution: {integrity: sha512-J/NVING3LMAEvexJkyTLjruSm7aOFx7QX21pzkiJfMoNG0wl5aFEjLTl7ay7IQb9EWY6AkrBy7tHL2Alijpdcg==}
    peerDependencies:
      react-hook-form: ^7.55.0

  '@humanfs/core@0.19.1':
    resolution: {integrity: sha512-5DyQ4+1JEUzejeK1JGICcideyfUbGixgS9jNgex5nqkW+cY7WZhxBigmieN5Qnw9ZosSNVC9KQKyb+GUaGyKUA==}
    engines: {node: '>=18.18.0'}

  '@humanfs/node@0.16.6':
    resolution: {integrity: sha512-YuI2ZHQL78Q5HbhDiBA1X4LmYdXCKCMQIfw0pw7piHJwyREFebJUvrQN4cMssyES6x+vfUbx1CIpaQUKYdQZOw==}
    engines: {node: '>=18.18.0'}

  '@humanwhocodes/module-importer@1.0.1':
    resolution: {integrity: sha512-bxveV4V8v5Yb4ncFTT3rPSgZBOpCkjfK0y4oVVVJwIuDVBRMDXrPyXRL988i5ap9m9bnyEEjWfm5WkBmtffLfA==}
    engines: {node: '>=12.22'}

  '@humanwhocodes/retry@0.3.1':
    resolution: {integrity: sha512-JBxkERygn7Bv/GbN5Rv8Ul6LVknS+5Bp6RgDC/O8gEBU/yeH5Ui5C/OlWrTb6qct7LjjfT6Re2NxB0ln0yYybA==}
    engines: {node: '>=18.18'}

  '@humanwhocodes/retry@0.4.3':
    resolution: {integrity: sha512-bV0Tgo9K4hfPCek+aMAn81RppFKv2ySDQeMoSZuvTASywNTnVJCArCZE2FWqpvIatKu7VMRLWlR1EazvVhDyhQ==}
    engines: {node: '>=18.18'}

  '@iarna/toml@2.2.5':
    resolution: {integrity: sha512-trnsAYxU3xnS1gPHPyU961coFyLkh4gAD/0zQ5mymY4yOZ+CYvsPqUbOFSw0aDM4y0tV7tiFxL/1XfXPNC6IPg==}

  '@img/sharp-darwin-arm64@0.34.2':
    resolution: {integrity: sha512-OfXHZPppddivUJnqyKoi5YVeHRkkNE2zUFT2gbpKxp/JZCFYEYubnMg+gOp6lWfasPrTS+KPosKqdI+ELYVDtg==}
    engines: {node: ^18.17.0 || ^20.3.0 || >=21.0.0}
    cpu: [arm64]
    os: [darwin]

  '@img/sharp-darwin-x64@0.34.2':
    resolution: {integrity: sha512-dYvWqmjU9VxqXmjEtjmvHnGqF8GrVjM2Epj9rJ6BUIXvk8slvNDJbhGFvIoXzkDhrJC2jUxNLz/GUjjvSzfw+g==}
    engines: {node: ^18.17.0 || ^20.3.0 || >=21.0.0}
    cpu: [x64]
    os: [darwin]

  '@img/sharp-libvips-darwin-arm64@1.1.0':
    resolution: {integrity: sha512-HZ/JUmPwrJSoM4DIQPv/BfNh9yrOA8tlBbqbLz4JZ5uew2+o22Ik+tHQJcih7QJuSa0zo5coHTfD5J8inqj9DA==}
    cpu: [arm64]
    os: [darwin]

  '@img/sharp-libvips-darwin-x64@1.1.0':
    resolution: {integrity: sha512-Xzc2ToEmHN+hfvsl9wja0RlnXEgpKNmftriQp6XzY/RaSfwD9th+MSh0WQKzUreLKKINb3afirxW7A0fz2YWuQ==}
    cpu: [x64]
    os: [darwin]

  '@img/sharp-libvips-linux-arm64@1.1.0':
    resolution: {integrity: sha512-IVfGJa7gjChDET1dK9SekxFFdflarnUB8PwW8aGwEoF3oAsSDuNUTYS+SKDOyOJxQyDC1aPFMuRYLoDInyV9Ew==}
    cpu: [arm64]
    os: [linux]

  '@img/sharp-libvips-linux-arm@1.1.0':
    resolution: {integrity: sha512-s8BAd0lwUIvYCJyRdFqvsj+BJIpDBSxs6ivrOPm/R7piTs5UIwY5OjXrP2bqXC9/moGsyRa37eYWYCOGVXxVrA==}
    cpu: [arm]
    os: [linux]

  '@img/sharp-libvips-linux-ppc64@1.1.0':
    resolution: {integrity: sha512-tiXxFZFbhnkWE2LA8oQj7KYR+bWBkiV2nilRldT7bqoEZ4HiDOcePr9wVDAZPi/Id5fT1oY9iGnDq20cwUz8lQ==}
    cpu: [ppc64]
    os: [linux]

  '@img/sharp-libvips-linux-s390x@1.1.0':
    resolution: {integrity: sha512-xukSwvhguw7COyzvmjydRb3x/09+21HykyapcZchiCUkTThEQEOMtBj9UhkaBRLuBrgLFzQ2wbxdeCCJW/jgJA==}
    cpu: [s390x]
    os: [linux]

  '@img/sharp-libvips-linux-x64@1.1.0':
    resolution: {integrity: sha512-yRj2+reB8iMg9W5sULM3S74jVS7zqSzHG3Ol/twnAAkAhnGQnpjj6e4ayUz7V+FpKypwgs82xbRdYtchTTUB+Q==}
    cpu: [x64]
    os: [linux]

  '@img/sharp-libvips-linuxmusl-arm64@1.1.0':
    resolution: {integrity: sha512-jYZdG+whg0MDK+q2COKbYidaqW/WTz0cc1E+tMAusiDygrM4ypmSCjOJPmFTvHHJ8j/6cAGyeDWZOsK06tP33w==}
    cpu: [arm64]
    os: [linux]

  '@img/sharp-libvips-linuxmusl-x64@1.1.0':
    resolution: {integrity: sha512-wK7SBdwrAiycjXdkPnGCPLjYb9lD4l6Ze2gSdAGVZrEL05AOUJESWU2lhlC+Ffn5/G+VKuSm6zzbQSzFX/P65A==}
    cpu: [x64]
    os: [linux]

  '@img/sharp-linux-arm64@0.34.2':
    resolution: {integrity: sha512-D8n8wgWmPDakc83LORcfJepdOSN6MvWNzzz2ux0MnIbOqdieRZwVYY32zxVx+IFUT8er5KPcyU3XXsn+GzG/0Q==}
    engines: {node: ^18.17.0 || ^20.3.0 || >=21.0.0}
    cpu: [arm64]
    os: [linux]

  '@img/sharp-linux-arm@0.34.2':
    resolution: {integrity: sha512-0DZzkvuEOqQUP9mo2kjjKNok5AmnOr1jB2XYjkaoNRwpAYMDzRmAqUIa1nRi58S2WswqSfPOWLNOr0FDT3H5RQ==}
    engines: {node: ^18.17.0 || ^20.3.0 || >=21.0.0}
    cpu: [arm]
    os: [linux]

  '@img/sharp-linux-s390x@0.34.2':
    resolution: {integrity: sha512-EGZ1xwhBI7dNISwxjChqBGELCWMGDvmxZXKjQRuqMrakhO8QoMgqCrdjnAqJq/CScxfRn+Bb7suXBElKQpPDiw==}
    engines: {node: ^18.17.0 || ^20.3.0 || >=21.0.0}
    cpu: [s390x]
    os: [linux]

  '@img/sharp-linux-x64@0.34.2':
    resolution: {integrity: sha512-sD7J+h5nFLMMmOXYH4DD9UtSNBD05tWSSdWAcEyzqW8Cn5UxXvsHAxmxSesYUsTOBmUnjtxghKDl15EvfqLFbQ==}
    engines: {node: ^18.17.0 || ^20.3.0 || >=21.0.0}
    cpu: [x64]
    os: [linux]

  '@img/sharp-linuxmusl-arm64@0.34.2':
    resolution: {integrity: sha512-NEE2vQ6wcxYav1/A22OOxoSOGiKnNmDzCYFOZ949xFmrWZOVII1Bp3NqVVpvj+3UeHMFyN5eP/V5hzViQ5CZNA==}
    engines: {node: ^18.17.0 || ^20.3.0 || >=21.0.0}
    cpu: [arm64]
    os: [linux]

  '@img/sharp-linuxmusl-x64@0.34.2':
    resolution: {integrity: sha512-DOYMrDm5E6/8bm/yQLCWyuDJwUnlevR8xtF8bs+gjZ7cyUNYXiSf/E8Kp0Ss5xasIaXSHzb888V1BE4i1hFhAA==}
    engines: {node: ^18.17.0 || ^20.3.0 || >=21.0.0}
    cpu: [x64]
    os: [linux]

  '@img/sharp-wasm32@0.34.2':
    resolution: {integrity: sha512-/VI4mdlJ9zkaq53MbIG6rZY+QRN3MLbR6usYlgITEzi4Rpx5S6LFKsycOQjkOGmqTNmkIdLjEvooFKwww6OpdQ==}
    engines: {node: ^18.17.0 || ^20.3.0 || >=21.0.0}
    cpu: [wasm32]

  '@img/sharp-win32-arm64@0.34.2':
    resolution: {integrity: sha512-cfP/r9FdS63VA5k0xiqaNaEoGxBg9k7uE+RQGzuK9fHt7jib4zAVVseR9LsE4gJcNWgT6APKMNnCcnyOtmSEUQ==}
    engines: {node: ^18.17.0 || ^20.3.0 || >=21.0.0}
    cpu: [arm64]
    os: [win32]

  '@img/sharp-win32-ia32@0.34.2':
    resolution: {integrity: sha512-QLjGGvAbj0X/FXl8n1WbtQ6iVBpWU7JO94u/P2M4a8CFYsvQi4GW2mRy/JqkRx0qpBzaOdKJKw8uc930EX2AHw==}
    engines: {node: ^18.17.0 || ^20.3.0 || >=21.0.0}
    cpu: [ia32]
    os: [win32]

  '@img/sharp-win32-x64@0.34.2':
    resolution: {integrity: sha512-aUdT6zEYtDKCaxkofmmJDJYGCf0+pJg3eU9/oBuqvEeoB9dKI6ZLc/1iLJCTuJQDO4ptntAlkUmHgGjyuobZbw==}
    engines: {node: ^18.17.0 || ^20.3.0 || >=21.0.0}
    cpu: [x64]
    os: [win32]

  '@isaacs/cliui@8.0.2':
    resolution: {integrity: sha512-O8jcjabXaleOG9DQ0+ARXWZBTfnP4WNAqzuiJK7ll44AmxGKv/J2M4TPjxjY3znBCfvBXFzucm1twdyFybFqEA==}
    engines: {node: '>=12'}

  '@isaacs/fs-minipass@4.0.1':
    resolution: {integrity: sha512-wgm9Ehl2jpeqP3zw/7mo3kRHFp5MEDhqAdwy1fTGkHAwnkGOVsgpvQhL8B5n1qlb01jV3n/bI0ZfZp5lWA1k4w==}
    engines: {node: '>=18.0.0'}

  '@jridgewell/gen-mapping@0.3.12':
    resolution: {integrity: sha512-OuLGC46TjB5BbN1dH8JULVVZY4WTdkF7tV9Ys6wLL1rubZnCMstOhNHueU5bLCrnRuDhKPDM4g6sw4Bel5Gzqg==}

  '@jridgewell/resolve-uri@3.1.2':
    resolution: {integrity: sha512-bRISgCIjP20/tbWSPWMEi54QVPRZExkuD9lJL+UIxUKtwVJA8wW1Trb1jMs1RFXo1CBTNZ/5hpC9QvmKWdopKw==}
    engines: {node: '>=6.0.0'}

  '@jridgewell/sourcemap-codec@1.5.4':
    resolution: {integrity: sha512-VT2+G1VQs/9oz078bLrYbecdZKs912zQlkelYpuf+SXF+QvZDYJlbx/LSx+meSAwdDFnF8FVXW92AVjjkVmgFw==}

  '@jridgewell/trace-mapping@0.3.29':
    resolution: {integrity: sha512-uw6guiW/gcAGPDhLmd77/6lW8QLeiV5RUTsAX46Db6oLhGaVj4lhnPwb184s1bkc8kdVg/+h988dro8GRDpmYQ==}

  '@js-sdsl/ordered-map@4.4.2':
    resolution: {integrity: sha512-iUKgm52T8HOE/makSxjqoWhe95ZJA1/G1sYsGev2JDKUSS14KAgg1LHb+Ba+IPow0xflbnSkOsZcO08C7w1gYw==}

  '@kurkle/color@0.3.4':
    resolution: {integrity: sha512-M5UknZPHRu3DEDWoipU6sE8PdkZ6Z/S+v4dD+Ke8IaNlpdSQah50lz1KtcFBa2vsdOnwbbnxJwVM4wty6udA5w==}

  '@kwsites/file-exists@1.1.1':
    resolution: {integrity: sha512-m9/5YGR18lIwxSFDwfE3oA7bWuq9kdau6ugN4H2rJeyhFQZcG9AgSHkQtSD15a8WvTgfz9aikZMrKPHvbpqFiw==}

  '@kwsites/promise-deferred@1.1.1':
    resolution: {integrity: sha512-GaHYm+c0O9MjZRu0ongGBRbinu8gVAMd2UZjji6jVmqKtZluZnptXGWhz1E8j8D2HJ3f/yMxKAUC0b+57wncIw==}

  '@modelcontextprotocol/sdk@1.17.1':
    resolution: {integrity: sha512-CPle1OQehbWqd25La9Ack5B07StKIxh4+Bf19qnpZKJC1oI22Y0czZHbifjw1UoczIfKBwBDAp/dFxvHG13B5A==}
    engines: {node: '>=18'}

  '@napi-rs/wasm-runtime@0.2.11':
    resolution: {integrity: sha512-9DPkXtvHydrcOsopiYpUgPHpmj0HWZKMUnL2dZqpvC42lsratuBG06V5ipyno0fUek5VlFsNQ+AcFATSrJXgMA==}

  '@next/env@15.3.5':
    resolution: {integrity: sha512-7g06v8BUVtN2njAX/r8gheoVffhiKFVt4nx74Tt6G4Hqw9HCLYQVx/GkH2qHvPtAHZaUNZ0VXAa0pQP6v1wk7g==}

  '@next/eslint-plugin-next@15.3.5':
    resolution: {integrity: sha512-BZwWPGfp9po/rAnJcwUBaM+yT/+yTWIkWdyDwc74G9jcfTrNrmsHe+hXHljV066YNdVs8cxROxX5IgMQGX190w==}

  '@next/swc-darwin-arm64@15.3.5':
    resolution: {integrity: sha512-lM/8tilIsqBq+2nq9kbTW19vfwFve0NR7MxfkuSUbRSgXlMQoJYg+31+++XwKVSXk4uT23G2eF/7BRIKdn8t8w==}
    engines: {node: '>= 10'}
    cpu: [arm64]
    os: [darwin]

  '@next/swc-darwin-x64@15.3.5':
    resolution: {integrity: sha512-WhwegPQJ5IfoUNZUVsI9TRAlKpjGVK0tpJTL6KeiC4cux9774NYE9Wu/iCfIkL/5J8rPAkqZpG7n+EfiAfidXA==}
    engines: {node: '>= 10'}
    cpu: [x64]
    os: [darwin]

  '@next/swc-linux-arm64-gnu@15.3.5':
    resolution: {integrity: sha512-LVD6uMOZ7XePg3KWYdGuzuvVboxujGjbcuP2jsPAN3MnLdLoZUXKRc6ixxfs03RH7qBdEHCZjyLP/jBdCJVRJQ==}
    engines: {node: '>= 10'}
    cpu: [arm64]
    os: [linux]

  '@next/swc-linux-arm64-musl@15.3.5':
    resolution: {integrity: sha512-k8aVScYZ++BnS2P69ClK7v4nOu702jcF9AIHKu6llhHEtBSmM2zkPGl9yoqbSU/657IIIb0QHpdxEr0iW9z53A==}
    engines: {node: '>= 10'}
    cpu: [arm64]
    os: [linux]

  '@next/swc-linux-x64-gnu@15.3.5':
    resolution: {integrity: sha512-2xYU0DI9DGN/bAHzVwADid22ba5d/xrbrQlr2U+/Q5WkFUzeL0TDR963BdrtLS/4bMmKZGptLeg6282H/S2i8A==}
    engines: {node: '>= 10'}
    cpu: [x64]
    os: [linux]

  '@next/swc-linux-x64-musl@15.3.5':
    resolution: {integrity: sha512-TRYIqAGf1KCbuAB0gjhdn5Ytd8fV+wJSM2Nh2is/xEqR8PZHxfQuaiNhoF50XfY90sNpaRMaGhF6E+qjV1b9Tg==}
    engines: {node: '>= 10'}
    cpu: [x64]
    os: [linux]

  '@next/swc-win32-arm64-msvc@15.3.5':
    resolution: {integrity: sha512-h04/7iMEUSMY6fDGCvdanKqlO1qYvzNxntZlCzfE8i5P0uqzVQWQquU1TIhlz0VqGQGXLrFDuTJVONpqGqjGKQ==}
    engines: {node: '>= 10'}
    cpu: [arm64]
    os: [win32]

  '@next/swc-win32-x64-msvc@15.3.5':
    resolution: {integrity: sha512-5fhH6fccXxnX2KhllnGhkYMndhOiLOLEiVGYjP2nizqeGWkN10sA9taATlXwake2E2XMvYZjjz0Uj7T0y+z1yw==}
    engines: {node: '>= 10'}
    cpu: [x64]
    os: [win32]

  '@nodelib/fs.scandir@2.1.5':
    resolution: {integrity: sha512-vq24Bq3ym5HEQm2NKCr3yXDwjc7vTsEThRDnkp2DK9p1uqLR+DHurm/NOTo0KG7HYHU7eppKZj3MyqYuMBf62g==}
    engines: {node: '>= 8'}

  '@nodelib/fs.stat@2.0.5':
    resolution: {integrity: sha512-RkhPPp2zrqDAQA/2jNhnztcPAlv64XdhIp7a7454A5ovI7Bukxgt7MX7udwAu3zg1DcpPU0rz3VV1SeaqvY4+A==}
    engines: {node: '>= 8'}

  '@nodelib/fs.walk@1.2.8':
    resolution: {integrity: sha512-oGB+UxlgWcgQkgwo8GcEGwemoTFt3FIO9ababBmaGwXIoBKZ+GTy0pP185beGg7Llih/NSHSV2XAs1lnznocSg==}
    engines: {node: '>= 8'}

  '@nolyfill/is-core-module@1.0.39':
    resolution: {integrity: sha512-nn5ozdjYQpUCZlWGuxcJY/KpxkWQs4DcbMCmKojjyrYDEAGy4Ce19NN4v5MduafTwJlbKc99UA8YhSVqq9yPZA==}
    engines: {node: '>=12.4.0'}

  '@opentelemetry/api-logs@0.52.1':
    resolution: {integrity: sha512-qnSqB2DQ9TPP96dl8cDubDvrUyWc0/sK81xHTK8eSUspzDM3bsewX903qclQFvVhgStjRWdC5bLb3kQqMkfV5A==}
    engines: {node: '>=14'}

  '@opentelemetry/api@1.9.0':
    resolution: {integrity: sha512-3giAOQvZiH5F9bMlMiv8+GSPMeqg0dbaeo58/0SlA9sxSqZhnUtxzX9/2FzyhS9sWQf5S0GJE0AKBrFqjpeYcg==}
    engines: {node: '>=8.0.0'}

  '@opentelemetry/context-async-hooks@1.25.1':
    resolution: {integrity: sha512-UW/ge9zjvAEmRWVapOP0qyCvPulWU6cQxGxDbWEFfGOj1VBBZAuOqTo3X6yWmDTD3Xe15ysCZChHncr2xFMIfQ==}
    engines: {node: '>=14'}
    peerDependencies:
      '@opentelemetry/api': '>=1.0.0 <1.10.0'

  '@opentelemetry/core@1.25.1':
    resolution: {integrity: sha512-GeT/l6rBYWVQ4XArluLVB6WWQ8flHbdb6r2FCHC3smtdOAbrJBIv35tpV/yp9bmYUJf+xmZpu9DRTIeJVhFbEQ==}
    engines: {node: '>=14'}
    peerDependencies:
      '@opentelemetry/api': '>=1.0.0 <1.10.0'

  '@opentelemetry/exporter-logs-otlp-grpc@0.52.1':
    resolution: {integrity: sha512-sXgcp4fsL3zCo96A0LmFIGYOj2LSEDI6wD7nBYRhuDDxeRsk18NQgqRVlCf4VIyTBZzGu1M7yOtdFukQPgII1A==}
    engines: {node: '>=14'}
    peerDependencies:
      '@opentelemetry/api': ^1.0.0

  '@opentelemetry/exporter-metrics-otlp-grpc@0.52.1':
    resolution: {integrity: sha512-CE0f1IEE1GQj8JWl/BxKvKwx9wBTLR09OpPQHaIs5LGBw3ODu8ek5kcbrHPNsFYh/pWh+pcjbZQoxq3CqvQVnA==}
    engines: {node: '>=14'}
    peerDependencies:
      '@opentelemetry/api': ^1.3.0

  '@opentelemetry/exporter-metrics-otlp-http@0.52.1':
    resolution: {integrity: sha512-oAHPOy1sZi58bwqXaucd19F/v7+qE2EuVslQOEeLQT94CDuZJJ4tbWzx8DpYBTrOSzKqqrMtx9+PMxkrcbxOyQ==}
    engines: {node: '>=14'}
    peerDependencies:
      '@opentelemetry/api': ^1.3.0

  '@opentelemetry/exporter-trace-otlp-grpc@0.52.1':
    resolution: {integrity: sha512-pVkSH20crBwMTqB3nIN4jpQKUEoB0Z94drIHpYyEqs7UBr+I0cpYyOR3bqjA/UasQUMROb3GX8ZX4/9cVRqGBQ==}
    engines: {node: '>=14'}
    peerDependencies:
      '@opentelemetry/api': ^1.0.0

  '@opentelemetry/exporter-trace-otlp-http@0.52.1':
    resolution: {integrity: sha512-05HcNizx0BxcFKKnS5rwOV+2GevLTVIRA0tRgWYyw4yCgR53Ic/xk83toYKts7kbzcI+dswInUg/4s8oyA+tqg==}
    engines: {node: '>=14'}
    peerDependencies:
      '@opentelemetry/api': ^1.0.0

  '@opentelemetry/exporter-trace-otlp-proto@0.52.1':
    resolution: {integrity: sha512-pt6uX0noTQReHXNeEslQv7x311/F1gJzMnp1HD2qgypLRPbXDeMzzeTngRTUaUbP6hqWNtPxuLr4DEoZG+TcEQ==}
    engines: {node: '>=14'}
    peerDependencies:
      '@opentelemetry/api': ^1.0.0

  '@opentelemetry/exporter-zipkin@1.25.1':
    resolution: {integrity: sha512-RmOwSvkimg7ETwJbUOPTMhJm9A9bG1U8s7Zo3ajDh4zM7eYcycQ0dM7FbLD6NXWbI2yj7UY4q8BKinKYBQksyw==}
    engines: {node: '>=14'}
    peerDependencies:
      '@opentelemetry/api': ^1.0.0

  '@opentelemetry/instrumentation-http@0.52.1':
    resolution: {integrity: sha512-dG/aevWhaP+7OLv4BQQSEKMJv8GyeOp3Wxl31NHqE8xo9/fYMfEljiZphUHIfyg4gnZ9swMyWjfOQs5GUQe54Q==}
    engines: {node: '>=14'}
    peerDependencies:
      '@opentelemetry/api': ^1.3.0

  '@opentelemetry/instrumentation@0.52.1':
    resolution: {integrity: sha512-uXJbYU/5/MBHjMp1FqrILLRuiJCs3Ofk0MeRDk8g1S1gD47U8X3JnSwcMO1rtRo1x1a7zKaQHaoYu49p/4eSKw==}
    engines: {node: '>=14'}
    peerDependencies:
      '@opentelemetry/api': ^1.3.0

  '@opentelemetry/otlp-exporter-base@0.52.1':
    resolution: {integrity: sha512-z175NXOtX5ihdlshtYBe5RpGeBoTXVCKPPLiQlD6FHvpM4Ch+p2B0yWKYSrBfLH24H9zjJiBdTrtD+hLlfnXEQ==}
    engines: {node: '>=14'}
    peerDependencies:
      '@opentelemetry/api': ^1.0.0

  '@opentelemetry/otlp-grpc-exporter-base@0.52.1':
    resolution: {integrity: sha512-zo/YrSDmKMjG+vPeA9aBBrsQM9Q/f2zo6N04WMB3yNldJRsgpRBeLLwvAt/Ba7dpehDLOEFBd1i2JCoaFtpCoQ==}
    engines: {node: '>=14'}
    peerDependencies:
      '@opentelemetry/api': ^1.0.0

  '@opentelemetry/otlp-transformer@0.52.1':
    resolution: {integrity: sha512-I88uCZSZZtVa0XniRqQWKbjAUm73I8tpEy/uJYPPYw5d7BRdVk0RfTBQw8kSUl01oVWEuqxLDa802222MYyWHg==}
    engines: {node: '>=14'}
    peerDependencies:
      '@opentelemetry/api': '>=1.3.0 <1.10.0'

  '@opentelemetry/propagator-b3@1.25.1':
    resolution: {integrity: sha512-p6HFscpjrv7//kE+7L+3Vn00VEDUJB0n6ZrjkTYHrJ58QZ8B3ajSJhRbCcY6guQ3PDjTbxWklyvIN2ojVbIb1A==}
    engines: {node: '>=14'}
    peerDependencies:
      '@opentelemetry/api': '>=1.0.0 <1.10.0'

  '@opentelemetry/propagator-jaeger@1.25.1':
    resolution: {integrity: sha512-nBprRf0+jlgxks78G/xq72PipVK+4or9Ypntw0gVZYNTCSK8rg5SeaGV19tV920CMqBD/9UIOiFr23Li/Q8tiA==}
    engines: {node: '>=14'}
    peerDependencies:
      '@opentelemetry/api': '>=1.0.0 <1.10.0'

  '@opentelemetry/resources@1.25.1':
    resolution: {integrity: sha512-pkZT+iFYIZsVn6+GzM0kSX+u3MSLCY9md+lIJOoKl/P+gJFfxJte/60Usdp8Ce4rOs8GduUpSPNe1ddGyDT1sQ==}
    engines: {node: '>=14'}
    peerDependencies:
      '@opentelemetry/api': '>=1.0.0 <1.10.0'

  '@opentelemetry/sdk-logs@0.52.1':
    resolution: {integrity: sha512-MBYh+WcPPsN8YpRHRmK1Hsca9pVlyyKd4BxOC4SsgHACnl/bPp4Cri9hWhVm5+2tiQ9Zf4qSc1Jshw9tOLGWQA==}
    engines: {node: '>=14'}
    peerDependencies:
      '@opentelemetry/api': '>=1.4.0 <1.10.0'

  '@opentelemetry/sdk-metrics@1.25.1':
    resolution: {integrity: sha512-9Mb7q5ioFL4E4dDrc4wC/A3NTHDat44v4I3p2pLPSxRvqUbDIQyMVr9uK+EU69+HWhlET1VaSrRzwdckWqY15Q==}
    engines: {node: '>=14'}
    peerDependencies:
      '@opentelemetry/api': '>=1.3.0 <1.10.0'

  '@opentelemetry/sdk-node@0.52.1':
    resolution: {integrity: sha512-uEG+gtEr6eKd8CVWeKMhH2olcCHM9dEK68pe0qE0be32BcCRsvYURhHaD1Srngh1SQcnQzZ4TP324euxqtBOJA==}
    engines: {node: '>=14'}
    peerDependencies:
      '@opentelemetry/api': '>=1.3.0 <1.10.0'

  '@opentelemetry/sdk-trace-base@1.25.1':
    resolution: {integrity: sha512-C8k4hnEbc5FamuZQ92nTOp8X/diCY56XUTnMiv9UTuJitCzaNNHAVsdm5+HLCdI8SLQsLWIrG38tddMxLVoftw==}
    engines: {node: '>=14'}
    peerDependencies:
      '@opentelemetry/api': '>=1.0.0 <1.10.0'

  '@opentelemetry/sdk-trace-node@1.25.1':
    resolution: {integrity: sha512-nMcjFIKxnFqoez4gUmihdBrbpsEnAX/Xj16sGvZm+guceYE0NE00vLhpDVK6f3q8Q4VFI5xG8JjlXKMB/SkTTQ==}
    engines: {node: '>=14'}
    peerDependencies:
      '@opentelemetry/api': '>=1.0.0 <1.10.0'

  '@opentelemetry/semantic-conventions@1.25.1':
    resolution: {integrity: sha512-ZDjMJJQRlyk8A1KZFCc+bCbsyrn1wTwdNt56F7twdfUfnHUZUq77/WfONCj8p72NZOyP7pNTdUWSTYC3GTbuuQ==}
    engines: {node: '>=14'}

  '@pkgjs/parseargs@0.11.0':
    resolution: {integrity: sha512-+1VkjdD0QBLPodGrJUeqarH8VAIvQODIbwh9XpP5Syisf7YoQgsJKPNFoqqLQlu+VQ/tVSshMR6loPMn8U+dPg==}
    engines: {node: '>=14'}

  '@pnpm/config.env-replace@1.1.0':
    resolution: {integrity: sha512-htyl8TWnKL7K/ESFa1oW2UB5lVDxuF5DpM7tBi6Hu2LNL3mWkIzNLG6N4zoCUP1lCKNxWy/3iu8mS8MvToGd6w==}
    engines: {node: '>=12.22.0'}

  '@pnpm/network.ca-file@1.0.2':
    resolution: {integrity: sha512-YcPQ8a0jwYU9bTdJDpXjMi7Brhkr1mXsXrUJvjqM2mQDgkRiz8jFaQGOdaLxgjtUfQgZhKy/O3cG/YwmgKaxLA==}
    engines: {node: '>=12.22.0'}

  '@pnpm/npm-conf@2.3.1':
    resolution: {integrity: sha512-c83qWb22rNRuB0UaVCI0uRPNRr8Z0FWnEIvT47jiHAmOIUHbBOg5XvV7pM5x+rKn9HRpjxquDbXYSXr3fAKFcw==}
    engines: {node: '>=12'}

  '@protobufjs/aspromise@1.1.2':
    resolution: {integrity: sha512-j+gKExEuLmKwvz3OgROXtrJ2UG2x8Ch2YZUxahh+s1F2HZ+wAceUNLkvy6zKCPVRkU++ZWQrdxsUeQXmcg4uoQ==}

  '@protobufjs/base64@1.1.2':
    resolution: {integrity: sha512-AZkcAA5vnN/v4PDqKyMR5lx7hZttPDgClv83E//FMNhR2TMcLUhfRUBHCmSl0oi9zMgDDqRUJkSxO3wm85+XLg==}

  '@protobufjs/codegen@2.0.4':
    resolution: {integrity: sha512-YyFaikqM5sH0ziFZCN3xDC7zeGaB/d0IUb9CATugHWbd1FRFwWwt4ld4OYMPWu5a3Xe01mGAULCdqhMlPl29Jg==}

  '@protobufjs/eventemitter@1.1.0':
    resolution: {integrity: sha512-j9ednRT81vYJ9OfVuXG6ERSTdEL1xVsNgqpkxMsbIabzSo3goCjDIveeGv5d03om39ML71RdmrGNjG5SReBP/Q==}

  '@protobufjs/fetch@1.1.0':
    resolution: {integrity: sha512-lljVXpqXebpsijW71PZaCYeIcE5on1w5DlQy5WH6GLbFryLUrBD4932W/E2BSpfRJWseIL4v/KPgBFxDOIdKpQ==}

  '@protobufjs/float@1.0.2':
    resolution: {integrity: sha512-Ddb+kVXlXst9d+R9PfTIxh1EdNkgoRe5tOX6t01f1lYWOvJnSPDBlG241QLzcyPdoNTsblLUdujGSE4RzrTZGQ==}

  '@protobufjs/inquire@1.1.0':
    resolution: {integrity: sha512-kdSefcPdruJiFMVSbn801t4vFK7KB/5gd2fYvrxhuJYg8ILrmn9SKSX2tZdV6V+ksulWqS7aXjBcRXl3wHoD9Q==}

  '@protobufjs/path@1.1.2':
    resolution: {integrity: sha512-6JOcJ5Tm08dOHAbdR3GrvP+yUUfkjG5ePsHYczMFLq3ZmMkAD98cDgcT2iA1lJ9NVwFd4tH/iSSoe44YWkltEA==}

  '@protobufjs/pool@1.1.0':
    resolution: {integrity: sha512-0kELaGSIDBKvcgS4zkjz1PeddatrjYcmMWOlAuAPwAeccUrPHdUqo/J6LiymHHEiJT5NrF1UVwxY14f+fy4WQw==}

  '@protobufjs/utf8@1.1.0':
    resolution: {integrity: sha512-Vvn3zZrhQZkkBE8LSuW3em98c0FwgO4nxzv6OdSxPKJIEKY2bGbHn+mhGIPerzI4twdxaP8/0+06HBpwf345Lw==}

  '@radix-ui/number@1.1.1':
    resolution: {integrity: sha512-MkKCwxlXTgz6CFoJx3pCwn07GKp36+aZyu/u2Ln2VrA5DcdyCZkASEDBTd8x5whTQQL5CiYf4prXKLcgQdv29g==}

  '@radix-ui/primitive@1.1.2':
    resolution: {integrity: sha512-XnbHrrprsNqZKQhStrSwgRUQzoCI1glLzdw79xiZPoofhGICeZRSQ3dIxAKH1gb3OHfNf4d6f+vAv3kil2eggA==}

  '@radix-ui/react-accordion@1.2.11':
    resolution: {integrity: sha512-l3W5D54emV2ues7jjeG1xcyN7S3jnK3zE2zHqgn0CmMsy9lNJwmgcrmaxS+7ipw15FAivzKNzH3d5EcGoFKw0A==}
    peerDependencies:
      '@types/react': '*'
      '@types/react-dom': '*'
      react: ^16.8 || ^17.0 || ^18.0 || ^19.0 || ^19.0.0-rc
      react-dom: ^16.8 || ^17.0 || ^18.0 || ^19.0 || ^19.0.0-rc
    peerDependenciesMeta:
      '@types/react':
        optional: true
      '@types/react-dom':
        optional: true

  '@radix-ui/react-alert-dialog@1.1.14':
    resolution: {integrity: sha512-IOZfZ3nPvN6lXpJTBCunFQPRSvK8MDgSc1FB85xnIpUKOw9en0dJj8JmCAxV7BiZdtYlUpmrQjoTFkVYtdoWzQ==}
    peerDependencies:
      '@types/react': '*'
      '@types/react-dom': '*'
      react: ^16.8 || ^17.0 || ^18.0 || ^19.0 || ^19.0.0-rc
      react-dom: ^16.8 || ^17.0 || ^18.0 || ^19.0 || ^19.0.0-rc
    peerDependenciesMeta:
      '@types/react':
        optional: true
      '@types/react-dom':
        optional: true

  '@radix-ui/react-arrow@1.1.7':
    resolution: {integrity: sha512-F+M1tLhO+mlQaOWspE8Wstg+z6PwxwRd8oQ8IXceWz92kfAmalTRf0EjrouQeo7QssEPfCn05B4Ihs1K9WQ/7w==}
    peerDependencies:
      '@types/react': '*'
      '@types/react-dom': '*'
      react: ^16.8 || ^17.0 || ^18.0 || ^19.0 || ^19.0.0-rc
      react-dom: ^16.8 || ^17.0 || ^18.0 || ^19.0 || ^19.0.0-rc
    peerDependenciesMeta:
      '@types/react':
        optional: true
      '@types/react-dom':
        optional: true

  '@radix-ui/react-avatar@1.1.10':
    resolution: {integrity: sha512-V8piFfWapM5OmNCXTzVQY+E1rDa53zY+MQ4Y7356v4fFz6vqCyUtIz2rUD44ZEdwg78/jKmMJHj07+C/Z/rcog==}
    peerDependencies:
      '@types/react': '*'
      '@types/react-dom': '*'
      react: ^16.8 || ^17.0 || ^18.0 || ^19.0 || ^19.0.0-rc
      react-dom: ^16.8 || ^17.0 || ^18.0 || ^19.0 || ^19.0.0-rc
    peerDependenciesMeta:
      '@types/react':
        optional: true
      '@types/react-dom':
        optional: true

  '@radix-ui/react-checkbox@1.3.2':
    resolution: {integrity: sha512-yd+dI56KZqawxKZrJ31eENUwqc1QSqg4OZ15rybGjF2ZNwMO+wCyHzAVLRp9qoYJf7kYy0YpZ2b0JCzJ42HZpA==}
    peerDependencies:
      '@types/react': '*'
      '@types/react-dom': '*'
      react: ^16.8 || ^17.0 || ^18.0 || ^19.0 || ^19.0.0-rc
      react-dom: ^16.8 || ^17.0 || ^18.0 || ^19.0 || ^19.0.0-rc
    peerDependenciesMeta:
      '@types/react':
        optional: true
      '@types/react-dom':
        optional: true

  '@radix-ui/react-collapsible@1.1.11':
    resolution: {integrity: sha512-2qrRsVGSCYasSz1RFOorXwl0H7g7J1frQtgpQgYrt+MOidtPAINHn9CPovQXb83r8ahapdx3Tu0fa/pdFFSdPg==}
    peerDependencies:
      '@types/react': '*'
      '@types/react-dom': '*'
      react: ^16.8 || ^17.0 || ^18.0 || ^19.0 || ^19.0.0-rc
      react-dom: ^16.8 || ^17.0 || ^18.0 || ^19.0 || ^19.0.0-rc
    peerDependenciesMeta:
      '@types/react':
        optional: true
      '@types/react-dom':
        optional: true

  '@radix-ui/react-collection@1.1.7':
    resolution: {integrity: sha512-Fh9rGN0MoI4ZFUNyfFVNU4y9LUz93u9/0K+yLgA2bwRojxM8JU1DyvvMBabnZPBgMWREAJvU2jjVzq+LrFUglw==}
    peerDependencies:
      '@types/react': '*'
      '@types/react-dom': '*'
      react: ^16.8 || ^17.0 || ^18.0 || ^19.0 || ^19.0.0-rc
      react-dom: ^16.8 || ^17.0 || ^18.0 || ^19.0 || ^19.0.0-rc
    peerDependenciesMeta:
      '@types/react':
        optional: true
      '@types/react-dom':
        optional: true

  '@radix-ui/react-compose-refs@1.1.2':
    resolution: {integrity: sha512-z4eqJvfiNnFMHIIvXP3CY57y2WJs5g2v3X0zm9mEJkrkNv4rDxu+sg9Jh8EkXyeqBkB7SOcboo9dMVqhyrACIg==}
    peerDependencies:
      '@types/react': '*'
      react: ^16.8 || ^17.0 || ^18.0 || ^19.0 || ^19.0.0-rc
    peerDependenciesMeta:
      '@types/react':
        optional: true

  '@radix-ui/react-context@1.1.2':
    resolution: {integrity: sha512-jCi/QKUM2r1Ju5a3J64TH2A5SpKAgh0LpknyqdQ4m6DCV0xJ2HG1xARRwNGPQfi1SLdLWZ1OJz6F4OMBBNiGJA==}
    peerDependencies:
      '@types/react': '*'
      react: ^16.8 || ^17.0 || ^18.0 || ^19.0 || ^19.0.0-rc
    peerDependenciesMeta:
      '@types/react':
        optional: true

  '@radix-ui/react-dialog@1.1.14':
    resolution: {integrity: sha512-+CpweKjqpzTmwRwcYECQcNYbI8V9VSQt0SNFKeEBLgfucbsLssU6Ppq7wUdNXEGb573bMjFhVjKVll8rmV6zMw==}
    peerDependencies:
      '@types/react': '*'
      '@types/react-dom': '*'
      react: ^16.8 || ^17.0 || ^18.0 || ^19.0 || ^19.0.0-rc
      react-dom: ^16.8 || ^17.0 || ^18.0 || ^19.0 || ^19.0.0-rc
    peerDependenciesMeta:
      '@types/react':
        optional: true
      '@types/react-dom':
        optional: true

  '@radix-ui/react-direction@1.1.1':
    resolution: {integrity: sha512-1UEWRX6jnOA2y4H5WczZ44gOOjTEmlqv1uNW4GAJEO5+bauCBhv8snY65Iw5/VOS/ghKN9gr2KjnLKxrsvoMVw==}
    peerDependencies:
      '@types/react': '*'
      react: ^16.8 || ^17.0 || ^18.0 || ^19.0 || ^19.0.0-rc
    peerDependenciesMeta:
      '@types/react':
        optional: true

  '@radix-ui/react-dismissable-layer@1.1.10':
    resolution: {integrity: sha512-IM1zzRV4W3HtVgftdQiiOmA0AdJlCtMLe00FXaHwgt3rAnNsIyDqshvkIW3hj/iu5hu8ERP7KIYki6NkqDxAwQ==}
    peerDependencies:
      '@types/react': '*'
      '@types/react-dom': '*'
      react: ^16.8 || ^17.0 || ^18.0 || ^19.0 || ^19.0.0-rc
      react-dom: ^16.8 || ^17.0 || ^18.0 || ^19.0 || ^19.0.0-rc
    peerDependenciesMeta:
      '@types/react':
        optional: true
      '@types/react-dom':
        optional: true

  '@radix-ui/react-dropdown-menu@2.1.15':
    resolution: {integrity: sha512-mIBnOjgwo9AH3FyKaSWoSu/dYj6VdhJ7frEPiGTeXCdUFHjl9h3mFh2wwhEtINOmYXWhdpf1rY2minFsmaNgVQ==}
    peerDependencies:
      '@types/react': '*'
      '@types/react-dom': '*'
      react: ^16.8 || ^17.0 || ^18.0 || ^19.0 || ^19.0.0-rc
      react-dom: ^16.8 || ^17.0 || ^18.0 || ^19.0 || ^19.0.0-rc
    peerDependenciesMeta:
      '@types/react':
        optional: true
      '@types/react-dom':
        optional: true

  '@radix-ui/react-focus-guards@1.1.2':
    resolution: {integrity: sha512-fyjAACV62oPV925xFCrH8DR5xWhg9KYtJT4s3u54jxp+L/hbpTY2kIeEFFbFe+a/HCE94zGQMZLIpVTPVZDhaA==}
    peerDependencies:
      '@types/react': '*'
      react: ^16.8 || ^17.0 || ^18.0 || ^19.0 || ^19.0.0-rc
    peerDependenciesMeta:
      '@types/react':
        optional: true

  '@radix-ui/react-focus-scope@1.1.7':
    resolution: {integrity: sha512-t2ODlkXBQyn7jkl6TNaw/MtVEVvIGelJDCG41Okq/KwUsJBwQ4XVZsHAVUkK4mBv3ewiAS3PGuUWuY2BoK4ZUw==}
    peerDependencies:
      '@types/react': '*'
      '@types/react-dom': '*'
      react: ^16.8 || ^17.0 || ^18.0 || ^19.0 || ^19.0.0-rc
      react-dom: ^16.8 || ^17.0 || ^18.0 || ^19.0 || ^19.0.0-rc
    peerDependenciesMeta:
      '@types/react':
        optional: true
      '@types/react-dom':
        optional: true

  '@radix-ui/react-id@1.1.1':
    resolution: {integrity: sha512-kGkGegYIdQsOb4XjsfM97rXsiHaBwco+hFI66oO4s9LU+PLAC5oJ7khdOVFxkhsmlbpUqDAvXw11CluXP+jkHg==}
    peerDependencies:
      '@types/react': '*'
      react: ^16.8 || ^17.0 || ^18.0 || ^19.0 || ^19.0.0-rc
    peerDependenciesMeta:
      '@types/react':
        optional: true

  '@radix-ui/react-label@2.1.7':
    resolution: {integrity: sha512-YT1GqPSL8kJn20djelMX7/cTRp/Y9w5IZHvfxQTVHrOqa2yMl7i/UfMqKRU5V7mEyKTrUVgJXhNQPVCG8PBLoQ==}
    peerDependencies:
      '@types/react': '*'
      '@types/react-dom': '*'
      react: ^16.8 || ^17.0 || ^18.0 || ^19.0 || ^19.0.0-rc
      react-dom: ^16.8 || ^17.0 || ^18.0 || ^19.0 || ^19.0.0-rc
    peerDependenciesMeta:
      '@types/react':
        optional: true
      '@types/react-dom':
        optional: true

  '@radix-ui/react-menu@2.1.15':
    resolution: {integrity: sha512-tVlmA3Vb9n8SZSd+YSbuFR66l87Wiy4du+YE+0hzKQEANA+7cWKH1WgqcEX4pXqxUFQKrWQGHdvEfw00TjFiew==}
    peerDependencies:
      '@types/react': '*'
      '@types/react-dom': '*'
      react: ^16.8 || ^17.0 || ^18.0 || ^19.0 || ^19.0.0-rc
      react-dom: ^16.8 || ^17.0 || ^18.0 || ^19.0 || ^19.0.0-rc
    peerDependenciesMeta:
      '@types/react':
        optional: true
      '@types/react-dom':
        optional: true

  '@radix-ui/react-navigation-menu@1.2.13':
    resolution: {integrity: sha512-WG8wWfDiJlSF5hELjwfjSGOXcBR/ZMhBFCGYe8vERpC39CQYZeq1PQ2kaYHdye3V95d06H89KGMsVCIE4LWo3g==}
    peerDependencies:
      '@types/react': '*'
      '@types/react-dom': '*'
      react: ^16.8 || ^17.0 || ^18.0 || ^19.0 || ^19.0.0-rc
      react-dom: ^16.8 || ^17.0 || ^18.0 || ^19.0 || ^19.0.0-rc
    peerDependenciesMeta:
      '@types/react':
        optional: true
      '@types/react-dom':
        optional: true

  '@radix-ui/react-popover@1.1.14':
    resolution: {integrity: sha512-ODz16+1iIbGUfFEfKx2HTPKizg2MN39uIOV8MXeHnmdd3i/N9Wt7vU46wbHsqA0xoaQyXVcs0KIlBdOA2Y95bw==}
    peerDependencies:
      '@types/react': '*'
      '@types/react-dom': '*'
      react: ^16.8 || ^17.0 || ^18.0 || ^19.0 || ^19.0.0-rc
      react-dom: ^16.8 || ^17.0 || ^18.0 || ^19.0 || ^19.0.0-rc
    peerDependenciesMeta:
      '@types/react':
        optional: true
      '@types/react-dom':
        optional: true

  '@radix-ui/react-popper@1.2.7':
    resolution: {integrity: sha512-IUFAccz1JyKcf/RjB552PlWwxjeCJB8/4KxT7EhBHOJM+mN7LdW+B3kacJXILm32xawcMMjb2i0cIZpo+f9kiQ==}
    peerDependencies:
      '@types/react': '*'
      '@types/react-dom': '*'
      react: ^16.8 || ^17.0 || ^18.0 || ^19.0 || ^19.0.0-rc
      react-dom: ^16.8 || ^17.0 || ^18.0 || ^19.0 || ^19.0.0-rc
    peerDependenciesMeta:
      '@types/react':
        optional: true
      '@types/react-dom':
        optional: true

  '@radix-ui/react-portal@1.1.9':
    resolution: {integrity: sha512-bpIxvq03if6UNwXZ+HTK71JLh4APvnXntDc6XOX8UVq4XQOVl7lwok0AvIl+b8zgCw3fSaVTZMpAPPagXbKmHQ==}
    peerDependencies:
      '@types/react': '*'
      '@types/react-dom': '*'
      react: ^16.8 || ^17.0 || ^18.0 || ^19.0 || ^19.0.0-rc
      react-dom: ^16.8 || ^17.0 || ^18.0 || ^19.0 || ^19.0.0-rc
    peerDependenciesMeta:
      '@types/react':
        optional: true
      '@types/react-dom':
        optional: true

  '@radix-ui/react-presence@1.1.4':
    resolution: {integrity: sha512-ueDqRbdc4/bkaQT3GIpLQssRlFgWaL/U2z/S31qRwwLWoxHLgry3SIfCwhxeQNbirEUXFa+lq3RL3oBYXtcmIA==}
    peerDependencies:
      '@types/react': '*'
      '@types/react-dom': '*'
      react: ^16.8 || ^17.0 || ^18.0 || ^19.0 || ^19.0.0-rc
      react-dom: ^16.8 || ^17.0 || ^18.0 || ^19.0 || ^19.0.0-rc
    peerDependenciesMeta:
      '@types/react':
        optional: true
      '@types/react-dom':
        optional: true

  '@radix-ui/react-primitive@2.1.3':
    resolution: {integrity: sha512-m9gTwRkhy2lvCPe6QJp4d3G1TYEUHn/FzJUtq9MjH46an1wJU+GdoGC5VLof8RX8Ft/DlpshApkhswDLZzHIcQ==}
    peerDependencies:
      '@types/react': '*'
      '@types/react-dom': '*'
      react: ^16.8 || ^17.0 || ^18.0 || ^19.0 || ^19.0.0-rc
      react-dom: ^16.8 || ^17.0 || ^18.0 || ^19.0 || ^19.0.0-rc
    peerDependenciesMeta:
      '@types/react':
        optional: true
      '@types/react-dom':
        optional: true

  '@radix-ui/react-progress@1.1.7':
    resolution: {integrity: sha512-vPdg/tF6YC/ynuBIJlk1mm7Le0VgW6ub6J2UWnTQ7/D23KXcPI1qy+0vBkgKgd38RCMJavBXpB83HPNFMTb0Fg==}
    peerDependencies:
      '@types/react': '*'
      '@types/react-dom': '*'
      react: ^16.8 || ^17.0 || ^18.0 || ^19.0 || ^19.0.0-rc
      react-dom: ^16.8 || ^17.0 || ^18.0 || ^19.0 || ^19.0.0-rc
    peerDependenciesMeta:
      '@types/react':
        optional: true
      '@types/react-dom':
        optional: true

  '@radix-ui/react-radio-group@1.3.7':
    resolution: {integrity: sha512-9w5XhD0KPOrm92OTTE0SysH3sYzHsSTHNvZgUBo/VZ80VdYyB5RneDbc0dKpURS24IxkoFRu/hI0i4XyfFwY6g==}
    peerDependencies:
      '@types/react': '*'
      '@types/react-dom': '*'
      react: ^16.8 || ^17.0 || ^18.0 || ^19.0 || ^19.0.0-rc
      react-dom: ^16.8 || ^17.0 || ^18.0 || ^19.0 || ^19.0.0-rc
    peerDependenciesMeta:
      '@types/react':
        optional: true
      '@types/react-dom':
        optional: true

  '@radix-ui/react-roving-focus@1.1.10':
    resolution: {integrity: sha512-dT9aOXUen9JSsxnMPv/0VqySQf5eDQ6LCk5Sw28kamz8wSOW2bJdlX2Bg5VUIIcV+6XlHpWTIuTPCf/UNIyq8Q==}
    peerDependencies:
      '@types/react': '*'
      '@types/react-dom': '*'
      react: ^16.8 || ^17.0 || ^18.0 || ^19.0 || ^19.0.0-rc
      react-dom: ^16.8 || ^17.0 || ^18.0 || ^19.0 || ^19.0.0-rc
    peerDependenciesMeta:
      '@types/react':
        optional: true
      '@types/react-dom':
        optional: true

  '@radix-ui/react-scroll-area@1.2.9':
    resolution: {integrity: sha512-YSjEfBXnhUELsO2VzjdtYYD4CfQjvao+lhhrX5XsHD7/cyUNzljF1FHEbgTPN7LH2MClfwRMIsYlqTYpKTTe2A==}
    peerDependencies:
      '@types/react': '*'
      '@types/react-dom': '*'
      react: ^16.8 || ^17.0 || ^18.0 || ^19.0 || ^19.0.0-rc
      react-dom: ^16.8 || ^17.0 || ^18.0 || ^19.0 || ^19.0.0-rc
    peerDependenciesMeta:
      '@types/react':
        optional: true
      '@types/react-dom':
        optional: true

  '@radix-ui/react-select@2.2.5':
    resolution: {integrity: sha512-HnMTdXEVuuyzx63ME0ut4+sEMYW6oouHWNGUZc7ddvUWIcfCva/AMoqEW/3wnEllriMWBa0RHspCYnfCWJQYmA==}
    peerDependencies:
      '@types/react': '*'
      '@types/react-dom': '*'
      react: ^16.8 || ^17.0 || ^18.0 || ^19.0 || ^19.0.0-rc
      react-dom: ^16.8 || ^17.0 || ^18.0 || ^19.0 || ^19.0.0-rc
    peerDependenciesMeta:
      '@types/react':
        optional: true
      '@types/react-dom':
        optional: true

  '@radix-ui/react-separator@1.1.7':
    resolution: {integrity: sha512-0HEb8R9E8A+jZjvmFCy/J4xhbXy3TV+9XSnGJ3KvTtjlIUy/YQ/p6UYZvi7YbeoeXdyU9+Y3scizK6hkY37baA==}
    peerDependencies:
      '@types/react': '*'
      '@types/react-dom': '*'
      react: ^16.8 || ^17.0 || ^18.0 || ^19.0 || ^19.0.0-rc
      react-dom: ^16.8 || ^17.0 || ^18.0 || ^19.0 || ^19.0.0-rc
    peerDependenciesMeta:
      '@types/react':
        optional: true
      '@types/react-dom':
        optional: true

  '@radix-ui/react-slider@1.3.5':
    resolution: {integrity: sha512-rkfe2pU2NBAYfGaxa3Mqosi7VZEWX5CxKaanRv0vZd4Zhl9fvQrg0VM93dv3xGLGfrHuoTRF3JXH8nb9g+B3fw==}
    peerDependencies:
      '@types/react': '*'
      '@types/react-dom': '*'
      react: ^16.8 || ^17.0 || ^18.0 || ^19.0 || ^19.0.0-rc
      react-dom: ^16.8 || ^17.0 || ^18.0 || ^19.0 || ^19.0.0-rc
    peerDependenciesMeta:
      '@types/react':
        optional: true
      '@types/react-dom':
        optional: true

  '@radix-ui/react-slot@1.2.3':
    resolution: {integrity: sha512-aeNmHnBxbi2St0au6VBVC7JXFlhLlOnvIIlePNniyUNAClzmtAUEY8/pBiK3iHjufOlwA+c20/8jngo7xcrg8A==}
    peerDependencies:
      '@types/react': '*'
      react: ^16.8 || ^17.0 || ^18.0 || ^19.0 || ^19.0.0-rc
    peerDependenciesMeta:
      '@types/react':
        optional: true

  '@radix-ui/react-switch@1.2.5':
    resolution: {integrity: sha512-5ijLkak6ZMylXsaImpZ8u4Rlf5grRmoc0p0QeX9VJtlrM4f5m3nCTX8tWga/zOA8PZYIR/t0p2Mnvd7InrJ6yQ==}
    peerDependencies:
      '@types/react': '*'
      '@types/react-dom': '*'
      react: ^16.8 || ^17.0 || ^18.0 || ^19.0 || ^19.0.0-rc
      react-dom: ^16.8 || ^17.0 || ^18.0 || ^19.0 || ^19.0.0-rc
    peerDependenciesMeta:
      '@types/react':
        optional: true
      '@types/react-dom':
        optional: true

  '@radix-ui/react-tabs@1.1.12':
    resolution: {integrity: sha512-GTVAlRVrQrSw3cEARM0nAx73ixrWDPNZAruETn3oHCNP6SbZ/hNxdxp+u7VkIEv3/sFoLq1PfcHrl7Pnp0CDpw==}
    peerDependencies:
      '@types/react': '*'
      '@types/react-dom': '*'
      react: ^16.8 || ^17.0 || ^18.0 || ^19.0 || ^19.0.0-rc
      react-dom: ^16.8 || ^17.0 || ^18.0 || ^19.0 || ^19.0.0-rc
    peerDependenciesMeta:
      '@types/react':
        optional: true
      '@types/react-dom':
        optional: true

  '@radix-ui/react-toggle-group@1.1.10':
    resolution: {integrity: sha512-kiU694Km3WFLTC75DdqgM/3Jauf3rD9wxeS9XtyWFKsBUeZA337lC+6uUazT7I1DhanZ5gyD5Stf8uf2dbQxOQ==}
    peerDependencies:
      '@types/react': '*'
      '@types/react-dom': '*'
      react: ^16.8 || ^17.0 || ^18.0 || ^19.0 || ^19.0.0-rc
      react-dom: ^16.8 || ^17.0 || ^18.0 || ^19.0 || ^19.0.0-rc
    peerDependenciesMeta:
      '@types/react':
        optional: true
      '@types/react-dom':
        optional: true

  '@radix-ui/react-toggle@1.1.9':
    resolution: {integrity: sha512-ZoFkBBz9zv9GWer7wIjvdRxmh2wyc2oKWw6C6CseWd6/yq1DK/l5lJ+wnsmFwJZbBYqr02mrf8A2q/CVCuM3ZA==}
    peerDependencies:
      '@types/react': '*'
      '@types/react-dom': '*'
      react: ^16.8 || ^17.0 || ^18.0 || ^19.0 || ^19.0.0-rc
      react-dom: ^16.8 || ^17.0 || ^18.0 || ^19.0 || ^19.0.0-rc
    peerDependenciesMeta:
      '@types/react':
        optional: true
      '@types/react-dom':
        optional: true

  '@radix-ui/react-tooltip@1.2.7':
    resolution: {integrity: sha512-Ap+fNYwKTYJ9pzqW+Xe2HtMRbQ/EeWkj2qykZ6SuEV4iS/o1bZI5ssJbk4D2r8XuDuOBVz/tIx2JObtuqU+5Zw==}
    peerDependencies:
      '@types/react': '*'
      '@types/react-dom': '*'
      react: ^16.8 || ^17.0 || ^18.0 || ^19.0 || ^19.0.0-rc
      react-dom: ^16.8 || ^17.0 || ^18.0 || ^19.0 || ^19.0.0-rc
    peerDependenciesMeta:
      '@types/react':
        optional: true
      '@types/react-dom':
        optional: true

  '@radix-ui/react-use-callback-ref@1.1.1':
    resolution: {integrity: sha512-FkBMwD+qbGQeMu1cOHnuGB6x4yzPjho8ap5WtbEJ26umhgqVXbhekKUQO+hZEL1vU92a3wHwdp0HAcqAUF5iDg==}
    peerDependencies:
      '@types/react': '*'
      react: ^16.8 || ^17.0 || ^18.0 || ^19.0 || ^19.0.0-rc
    peerDependenciesMeta:
      '@types/react':
        optional: true

  '@radix-ui/react-use-controllable-state@1.2.2':
    resolution: {integrity: sha512-BjasUjixPFdS+NKkypcyyN5Pmg83Olst0+c6vGov0diwTEo6mgdqVR6hxcEgFuh4QrAs7Rc+9KuGJ9TVCj0Zzg==}
    peerDependencies:
      '@types/react': '*'
      react: ^16.8 || ^17.0 || ^18.0 || ^19.0 || ^19.0.0-rc
    peerDependenciesMeta:
      '@types/react':
        optional: true

  '@radix-ui/react-use-effect-event@0.0.2':
    resolution: {integrity: sha512-Qp8WbZOBe+blgpuUT+lw2xheLP8q0oatc9UpmiemEICxGvFLYmHm9QowVZGHtJlGbS6A6yJ3iViad/2cVjnOiA==}
    peerDependencies:
      '@types/react': '*'
      react: ^16.8 || ^17.0 || ^18.0 || ^19.0 || ^19.0.0-rc
    peerDependenciesMeta:
      '@types/react':
        optional: true

  '@radix-ui/react-use-escape-keydown@1.1.1':
    resolution: {integrity: sha512-Il0+boE7w/XebUHyBjroE+DbByORGR9KKmITzbR7MyQ4akpORYP/ZmbhAr0DG7RmmBqoOnZdy2QlvajJ2QA59g==}
    peerDependencies:
      '@types/react': '*'
      react: ^16.8 || ^17.0 || ^18.0 || ^19.0 || ^19.0.0-rc
    peerDependenciesMeta:
      '@types/react':
        optional: true

  '@radix-ui/react-use-is-hydrated@0.1.0':
    resolution: {integrity: sha512-U+UORVEq+cTnRIaostJv9AGdV3G6Y+zbVd+12e18jQ5A3c0xL03IhnHuiU4UV69wolOQp5GfR58NW/EgdQhwOA==}
    peerDependencies:
      '@types/react': '*'
      react: ^16.8 || ^17.0 || ^18.0 || ^19.0 || ^19.0.0-rc
    peerDependenciesMeta:
      '@types/react':
        optional: true

  '@radix-ui/react-use-layout-effect@1.1.1':
    resolution: {integrity: sha512-RbJRS4UWQFkzHTTwVymMTUv8EqYhOp8dOOviLj2ugtTiXRaRQS7GLGxZTLL1jWhMeoSCf5zmcZkqTl9IiYfXcQ==}
    peerDependencies:
      '@types/react': '*'
      react: ^16.8 || ^17.0 || ^18.0 || ^19.0 || ^19.0.0-rc
    peerDependenciesMeta:
      '@types/react':
        optional: true

  '@radix-ui/react-use-previous@1.1.1':
    resolution: {integrity: sha512-2dHfToCj/pzca2Ck724OZ5L0EVrr3eHRNsG/b3xQJLA2hZpVCS99bLAX+hm1IHXDEnzU6by5z/5MIY794/a8NQ==}
    peerDependencies:
      '@types/react': '*'
      react: ^16.8 || ^17.0 || ^18.0 || ^19.0 || ^19.0.0-rc
    peerDependenciesMeta:
      '@types/react':
        optional: true

  '@radix-ui/react-use-rect@1.1.1':
    resolution: {integrity: sha512-QTYuDesS0VtuHNNvMh+CjlKJ4LJickCMUAqjlE3+j8w+RlRpwyX3apEQKGFzbZGdo7XNG1tXa+bQqIE7HIXT2w==}
    peerDependencies:
      '@types/react': '*'
      react: ^16.8 || ^17.0 || ^18.0 || ^19.0 || ^19.0.0-rc
    peerDependenciesMeta:
      '@types/react':
        optional: true

  '@radix-ui/react-use-size@1.1.1':
    resolution: {integrity: sha512-ewrXRDTAqAXlkl6t/fkXWNAhFX9I+CkKlw6zjEwk86RSPKwZr3xpBRso655aqYafwtnbpHLj6toFzmd6xdVptQ==}
    peerDependencies:
      '@types/react': '*'
      react: ^16.8 || ^17.0 || ^18.0 || ^19.0 || ^19.0.0-rc
    peerDependenciesMeta:
      '@types/react':
        optional: true

  '@radix-ui/react-visually-hidden@1.2.3':
    resolution: {integrity: sha512-pzJq12tEaaIhqjbzpCuv/OypJY/BPavOofm+dbab+MHLajy277+1lLm6JFcGgF5eskJ6mquGirhXY2GD/8u8Ug==}
    peerDependencies:
      '@types/react': '*'
      '@types/react-dom': '*'
      react: ^16.8 || ^17.0 || ^18.0 || ^19.0 || ^19.0.0-rc
      react-dom: ^16.8 || ^17.0 || ^18.0 || ^19.0 || ^19.0.0-rc
    peerDependenciesMeta:
      '@types/react':
        optional: true
      '@types/react-dom':
        optional: true

  '@radix-ui/rect@1.1.1':
    resolution: {integrity: sha512-HPwpGIzkl28mWyZqG52jiqDJ12waP11Pa1lGoiyUkIEuMLBP0oeK/C89esbXrxsky5we7dfd8U58nm0SgAWpVw==}

  '@react-email/render@1.1.2':
    resolution: {integrity: sha512-RnRehYN3v9gVlNMehHPHhyp2RQo7+pSkHDtXPvg3s0GbzM9SQMW4Qrf8GRNvtpLC4gsI+Wt0VatNRUFqjvevbw==}
    engines: {node: '>=18.0.0'}
    peerDependencies:
      react: ^18.0 || ^19.0 || ^19.0.0-rc
      react-dom: ^18.0 || ^19.0 || ^19.0.0-rc

  '@rtsao/scc@1.1.0':
    resolution: {integrity: sha512-zt6OdqaDoOnJ1ZYsCYGt9YmWzDXl4vQdKTyJev62gFhRGKdx7mcT54V9KIjg+d2wi9EXsPvAPKe7i7WjfVWB8g==}

  '@rushstack/eslint-patch@1.12.0':
    resolution: {integrity: sha512-5EwMtOqvJMMa3HbmxLlF74e+3/HhwBTMcvt3nqVJgGCozO6hzIPOBlwm8mGVNR9SN2IJpxSnlxczyDjcn7qIyw==}

  '@schummar/icu-type-parser@1.21.5':
    resolution: {integrity: sha512-bXHSaW5jRTmke9Vd0h5P7BtWZG9Znqb8gSDxZnxaGSJnGwPLDPfS+3g0BKzeWqzgZPsIVZkM7m2tbo18cm5HBw==}

  '@selderee/plugin-htmlparser2@0.11.0':
    resolution: {integrity: sha512-P33hHGdldxGabLFjPPpaTxVolMrzrcegejx+0GxjrIb9Zv48D8yAIA/QTDR2dFl7Uz7urX8aX6+5bCZslr+gWQ==}

  '@standard-schema/utils@0.3.0':
    resolution: {integrity: sha512-e7Mew686owMaPJVNNLs55PUvgz371nKgwsc4vxE49zsODpJEnxgxRo2y/OKrqueavXgZNMDVj3DdHFlaSAeU8g==}

  '@supabase/auth-js@2.70.0':
    resolution: {integrity: sha512-BaAK/tOAZFJtzF1sE3gJ2FwTjLf4ky3PSvcvLGEgEmO4BSBkwWKu8l67rLLIBZPDnCyV7Owk2uPyKHa0kj5QGg==}

  '@supabase/functions-js@2.4.5':
    resolution: {integrity: sha512-v5GSqb9zbosquTo6gBwIiq7W9eQ7rE5QazsK/ezNiQXdCbY+bH8D9qEaBIkhVvX4ZRW5rP03gEfw5yw9tiq4EQ==}

  '@supabase/node-fetch@2.6.15':
    resolution: {integrity: sha512-1ibVeYUacxWYi9i0cf5efil6adJ9WRyZBLivgjs+AUpewx1F3xPi7gLgaASI2SmIQxPoCEjAsLAzKPgMJVgOUQ==}
    engines: {node: 4.x || >=6.0.0}

  '@supabase/postgrest-js@1.19.4':
    resolution: {integrity: sha512-O4soKqKtZIW3olqmbXXbKugUtByD2jPa8kL2m2c1oozAO11uCcGrRhkZL0kVxjBLrXHE0mdSkFsMj7jDSfyNpw==}

  '@supabase/realtime-js@2.11.15':
    resolution: {integrity: sha512-HQKRnwAqdVqJW/P9TjKVK+/ETpW4yQ8tyDPPtRMKOH4Uh3vQD74vmj353CYs8+YwVBKubeUOOEpI9CT8mT4obw==}

  '@supabase/ssr@0.6.1':
    resolution: {integrity: sha512-QtQgEMvaDzr77Mk3vZ3jWg2/y+D8tExYF7vcJT+wQ8ysuvOeGGjYbZlvj5bHYsj/SpC0bihcisnwPrM4Gp5G4g==}
    peerDependencies:
      '@supabase/supabase-js': ^2.43.4

  '@supabase/storage-js@2.7.1':
    resolution: {integrity: sha512-asYHcyDR1fKqrMpytAS1zjyEfvxuOIp1CIXX7ji4lHHcJKqyk+sLl/Vxgm4sN6u8zvuUtae9e4kDxQP2qrwWBA==}

  '@supabase/supabase-js@2.50.3':
    resolution: {integrity: sha512-Ld42AbfSXKnbCE2ObRvrGC5wj9OrfTOzswQZg0OcGQGx+QqcWYN/IqsLqrt4gCFrD57URbNRfGESSWzchzKAuQ==}

  '@swc/counter@0.1.3':
    resolution: {integrity: sha512-e2BR4lsJkkRlKZ/qCHPw9ZaSxc0MVUd7gtbtaB7aMvHeJVYe8sOB8DBZkP2DtISHGSku9sCK6T6cnY0CtXrOCQ==}

  '@swc/helpers@0.5.15':
    resolution: {integrity: sha512-JQ5TuMi45Owi4/BIMAJBoSQoOJu12oOk/gADqlcUL9JEdHB8vyjUSsxqeNXnmXHjYKMi2WcYtezGEEhqUI/E2g==}

  '@tybys/wasm-util@0.9.0':
    resolution: {integrity: sha512-6+7nlbMVX/PVDCwaIQ8nTOPveOcFLSt8GcXdx8hD0bt39uWxYT88uXzqTd4fTvqta7oeUJqudepapKNt2DYJFw==}

  '@types/configstore@6.0.2':
    resolution: {integrity: sha512-OS//b51j9uyR3zvwD04Kfs5kHpve2qalQ18JhY/ho3voGYUTPLEG90/ocfKPI48hyHH8T04f7KEEbK6Ue60oZQ==}

  '@types/estree@1.0.8':
    resolution: {integrity: sha512-dWHzHa2WqEXI/O1E9OjrocMTKJl2mSrEolh1Iomrv6U+JuNwaHXsXx9bLu5gG7BUWFIN0skIQJQ/L1rIex4X6w==}

  '@types/glob@8.1.0':
    resolution: {integrity: sha512-IO+MJPVhoqz+28h1qLAcBEH2+xHMK6MTyHJc7MTnnYb6wsoLR29POVGJ7LycmVXIqyy/4/2ShP5sUwTXuOwb/w==}

  '@types/gradient-string@1.1.6':
    resolution: {integrity: sha512-LkaYxluY4G5wR1M4AKQUal2q61Di1yVVCw42ImFTuaIoQVgmV0WP1xUaLB8zwb47mp82vWTpePI9JmrjEnJ7nQ==}

  '@types/hast@3.0.4':
    resolution: {integrity: sha512-WPs+bbQw5aCj+x6laNGWLH3wviHtoCv/P3+otBhbOhJgG8qtpdAMlTCxLtsTWA7LH1Oh/bFCHsBn0TPS5m30EQ==}

  '@types/html-to-text@9.0.4':
    resolution: {integrity: sha512-pUY3cKH/Nm2yYrEmDlPR1mR7yszjGx4DrwPjQ702C4/D5CwHuZTgZdIdwPkRbcuhs7BAh2L5rg3CL5cbRiGTCQ==}

  '@types/json-schema@7.0.15':
    resolution: {integrity: sha512-5+fP8P8MFNC+AyZCDxrB2pkZFPGzqQWUzpSeuuVLvm8VMcorNYavBqoFcxK8bQz4Qsbn4oUEEem4wDLfcysGHA==}

  '@types/json5@0.0.29':
    resolution: {integrity: sha512-dRLjCWHYg4oaA77cxO64oO+7JwCwnIzkZPdrrC71jQmQtlhM556pwKo5bUzqvZndkVbeFLIIi+9TC40JNF5hNQ==}

  '@types/minimatch@5.1.2':
    resolution: {integrity: sha512-K0VQKziLUWkVKiRVrx4a40iPaxTUefQmjtkQofBkYRcoaaL/8rhwDWww9qWbrgicNOgnpIsMxyNIUM4+n6dUIA==}

  '@types/node@22.10.2':
    resolution: {integrity: sha512-Xxr6BBRCAOQixvonOye19wnzyDiUtTeqldOOmj3CkeblonbccA12PFwlufvRdrpjXxqnmUaeiU5EOA+7s5diUQ==}

  '@types/normalize-package-data@2.4.4':
    resolution: {integrity: sha512-37i+OaWTh9qeK4LSHPsyRC7NahnGotNuZvjLSgcPzblpHB3rrCJxAOgI5gCdKm7coonsaX1Of0ILiTcnZjbfxA==}

  '@types/phoenix@1.6.6':
    resolution: {integrity: sha512-PIzZZlEppgrpoT2QgbnDU+MMzuR6BbCjllj0bM70lWoejMeNJAxCchxnv7J3XFkI8MpygtRpzXrIlmWUBclP5A==}

  '@types/react-dom@19.0.2':
    resolution: {integrity: sha512-c1s+7TKFaDRRxr1TxccIX2u7sfCnc3RxkVyBIUA2lCpyqCF+QoAwQ/CBg7bsMdVwP120HEH143VQezKtef5nCg==}
    peerDependencies:
      '@types/react': ^19.0.0

  '@types/react@19.1.8':
    resolution: {integrity: sha512-AwAfQ2Wa5bCx9WP8nZL2uMZWod7J7/JSplxbTmBQ5ms6QpqNYm672H0Vu9ZVKVngQ+ii4R/byguVEUZQyeg44g==}

  '@types/shimmer@1.2.0':
    resolution: {integrity: sha512-UE7oxhQLLd9gub6JKIAhDq06T0F6FnztwMNRvYgjeQSBeMc1ZG/tA47EwfduvkuQS8apbkM/lpLpWsaCeYsXVg==}

  '@types/tinycolor2@1.4.6':
    resolution: {integrity: sha512-iEN8J0BoMnsWBqjVbWH/c0G0Hh7O21lpR2/+PrvAVgWdzL7eexIFm4JN/Wn10PTcmNdtS6U67r499mlWMXOxNw==}

  '@types/unist@3.0.3':
    resolution: {integrity: sha512-ko/gIFJRv177XgZsZcBwnqJN5x/Gien8qNOn0D5bQU/zAzVf9Zt3BlcUiLqhV9y4ARk0GbT3tnUiPNgnTXzc/Q==}

  '@types/update-notifier@6.0.8':
    resolution: {integrity: sha512-IlDFnfSVfYQD+cKIg63DEXn3RFmd7W1iYtKQsJodcHK9R1yr8aKbKaPKfBxzPpcHCq2DU8zUq4PIPmy19Thjfg==}

  '@types/ws@8.18.1':
    resolution: {integrity: sha512-ThVF6DCVhA8kUGy+aazFQ4kXQ7E1Ty7A3ypFOe0IcJV8O/M511G99AW24irKrW56Wt44yG9+ij8FaqoBGkuBXg==}

  '@typescript-eslint/eslint-plugin@8.35.1':
    resolution: {integrity: sha512-9XNTlo7P7RJxbVeICaIIIEipqxLKguyh+3UbXuT2XQuFp6d8VOeDEGuz5IiX0dgZo8CiI6aOFLg4e8cF71SFVg==}
    engines: {node: ^18.18.0 || ^20.9.0 || >=21.1.0}
    peerDependencies:
      '@typescript-eslint/parser': ^8.35.1
      eslint: ^8.57.0 || ^9.0.0
      typescript: '>=4.8.4 <5.9.0'

  '@typescript-eslint/parser@8.35.1':
    resolution: {integrity: sha512-3MyiDfrfLeK06bi/g9DqJxP5pV74LNv4rFTyvGDmT3x2p1yp1lOd+qYZfiRPIOf/oON+WRZR5wxxuF85qOar+w==}
    engines: {node: ^18.18.0 || ^20.9.0 || >=21.1.0}
    peerDependencies:
      eslint: ^8.57.0 || ^9.0.0
      typescript: '>=4.8.4 <5.9.0'

  '@typescript-eslint/project-service@8.35.1':
    resolution: {integrity: sha512-VYxn/5LOpVxADAuP3NrnxxHYfzVtQzLKeldIhDhzC8UHaiQvYlXvKuVho1qLduFbJjjy5U5bkGwa3rUGUb1Q6Q==}
    engines: {node: ^18.18.0 || ^20.9.0 || >=21.1.0}
    peerDependencies:
      typescript: '>=4.8.4 <5.9.0'

  '@typescript-eslint/scope-manager@8.35.1':
    resolution: {integrity: sha512-s/Bpd4i7ht2934nG+UoSPlYXd08KYz3bmjLEb7Ye1UVob0d1ENiT3lY8bsCmik4RqfSbPw9xJJHbugpPpP5JUg==}
    engines: {node: ^18.18.0 || ^20.9.0 || >=21.1.0}

  '@typescript-eslint/tsconfig-utils@8.35.1':
    resolution: {integrity: sha512-K5/U9VmT9dTHoNowWZpz+/TObS3xqC5h0xAIjXPw+MNcKV9qg6eSatEnmeAwkjHijhACH0/N7bkhKvbt1+DXWQ==}
    engines: {node: ^18.18.0 || ^20.9.0 || >=21.1.0}
    peerDependencies:
      typescript: '>=4.8.4 <5.9.0'

  '@typescript-eslint/type-utils@8.35.1':
    resolution: {integrity: sha512-HOrUBlfVRz5W2LIKpXzZoy6VTZzMu2n8q9C2V/cFngIC5U1nStJgv0tMV4sZPzdf4wQm9/ToWUFPMN9Vq9VJQQ==}
    engines: {node: ^18.18.0 || ^20.9.0 || >=21.1.0}
    peerDependencies:
      eslint: ^8.57.0 || ^9.0.0
      typescript: '>=4.8.4 <5.9.0'

  '@typescript-eslint/types@8.35.1':
    resolution: {integrity: sha512-q/O04vVnKHfrrhNAscndAn1tuQhIkwqnaW+eu5waD5IPts2eX1dgJxgqcPx5BX109/qAz7IG6VrEPTOYKCNfRQ==}
    engines: {node: ^18.18.0 || ^20.9.0 || >=21.1.0}

  '@typescript-eslint/typescript-estree@8.35.1':
    resolution: {integrity: sha512-Vvpuvj4tBxIka7cPs6Y1uvM7gJgdF5Uu9F+mBJBPY4MhvjrjWGK4H0lVgLJd/8PWZ23FTqsaJaLEkBCFUk8Y9g==}
    engines: {node: ^18.18.0 || ^20.9.0 || >=21.1.0}
    peerDependencies:
      typescript: '>=4.8.4 <5.9.0'

  '@typescript-eslint/utils@8.35.1':
    resolution: {integrity: sha512-lhnwatFmOFcazAsUm3ZnZFpXSxiwoa1Lj50HphnDe1Et01NF4+hrdXONSUHIcbVu2eFb1bAf+5yjXkGVkXBKAQ==}
    engines: {node: ^18.18.0 || ^20.9.0 || >=21.1.0}
    peerDependencies:
      eslint: ^8.57.0 || ^9.0.0
      typescript: '>=4.8.4 <5.9.0'

  '@typescript-eslint/visitor-keys@8.35.1':
    resolution: {integrity: sha512-VRwixir4zBWCSTP/ljEo091lbpypz57PoeAQ9imjG+vbeof9LplljsL1mos4ccG6H9IjfrVGM359RozUnuFhpw==}
    engines: {node: ^18.18.0 || ^20.9.0 || >=21.1.0}

  '@unrs/resolver-binding-android-arm-eabi@1.11.0':
    resolution: {integrity: sha512-LRw5BW29sYj9NsQC6QoqeLVQhEa+BwVINYyMlcve+6stwdBsSt5UB7zw4UZB4+4PNqIVilHoMaPWCb/KhABHQw==}
    cpu: [arm]
    os: [android]

  '@unrs/resolver-binding-android-arm64@1.11.0':
    resolution: {integrity: sha512-zYX8D2zcWCAHqghA8tPjbp7LwjVXbIZP++mpU/Mrf5jUVlk3BWIxkeB8yYzZi5GpFSlqMcRZQxQqbMI0c2lASQ==}
    cpu: [arm64]
    os: [android]

  '@unrs/resolver-binding-darwin-arm64@1.11.0':
    resolution: {integrity: sha512-YsYOT049hevAY/lTYD77GhRs885EXPeAfExG5KenqMJ417nYLS2N/kpRpYbABhFZBVQn+2uRPasTe4ypmYoo3w==}
    cpu: [arm64]
    os: [darwin]

  '@unrs/resolver-binding-darwin-x64@1.11.0':
    resolution: {integrity: sha512-PSjvk3OZf1aZImdGY5xj9ClFG3bC4gnSSYWrt+id0UAv+GwwVldhpMFjAga8SpMo2T1GjV9UKwM+QCsQCQmtdA==}
    cpu: [x64]
    os: [darwin]

  '@unrs/resolver-binding-freebsd-x64@1.11.0':
    resolution: {integrity: sha512-KC/iFaEN/wsTVYnHClyHh5RSYA9PpuGfqkFua45r4sweXpC0KHZ+BYY7ikfcGPt5w1lMpR1gneFzuqWLQxsRKg==}
    cpu: [x64]
    os: [freebsd]

  '@unrs/resolver-binding-linux-arm-gnueabihf@1.11.0':
    resolution: {integrity: sha512-CDh/0v8uot43cB4yKtDL9CVY8pbPnMV0dHyQCE4lFz6PW/+9tS0i9eqP5a91PAqEBVMqH1ycu+k8rP6wQU846w==}
    cpu: [arm]
    os: [linux]

  '@unrs/resolver-binding-linux-arm-musleabihf@1.11.0':
    resolution: {integrity: sha512-+TE7epATDSnvwr3L/hNHX3wQ8KQYB+jSDTdywycg3qDqvavRP8/HX9qdq/rMcnaRDn4EOtallb3vL/5wCWGCkw==}
    cpu: [arm]
    os: [linux]

  '@unrs/resolver-binding-linux-arm64-gnu@1.11.0':
    resolution: {integrity: sha512-VBAYGg3VahofpQ+L4k/ZO8TSICIbUKKTaMYOWHWfuYBFqPbSkArZZLezw3xd27fQkxX4BaLGb/RKnW0dH9Y/UA==}
    cpu: [arm64]
    os: [linux]

  '@unrs/resolver-binding-linux-arm64-musl@1.11.0':
    resolution: {integrity: sha512-9IgGFUUb02J1hqdRAHXpZHIeUHRrbnGo6vrRbz0fREH7g+rzQy53/IBSyadZ/LG5iqMxukriNPu4hEMUn+uWEg==}
    cpu: [arm64]
    os: [linux]

  '@unrs/resolver-binding-linux-ppc64-gnu@1.11.0':
    resolution: {integrity: sha512-LR4iQ/LPjMfivpL2bQ9kmm3UnTas3U+umcCnq/CV7HAkukVdHxrDD1wwx74MIWbbgzQTLPYY7Ur2MnnvkYJCBQ==}
    cpu: [ppc64]
    os: [linux]

  '@unrs/resolver-binding-linux-riscv64-gnu@1.11.0':
    resolution: {integrity: sha512-HCupFQwMrRhrOg7YHrobbB5ADg0Q8RNiuefqMHVsdhEy9lLyXm/CxsCXeLJdrg27NAPsCaMDtdlm8Z2X8x91Tg==}
    cpu: [riscv64]
    os: [linux]

  '@unrs/resolver-binding-linux-riscv64-musl@1.11.0':
    resolution: {integrity: sha512-Ckxy76A5xgjWa4FNrzcKul5qFMWgP5JSQ5YKd0XakmWOddPLSkQT+uAvUpQNnFGNbgKzv90DyQlxPDYPQ4nd6A==}
    cpu: [riscv64]
    os: [linux]

  '@unrs/resolver-binding-linux-s390x-gnu@1.11.0':
    resolution: {integrity: sha512-HfO0PUCCRte2pMJmVyxPI+eqT7KuV3Fnvn2RPvMe5mOzb2BJKf4/Vth8sSt9cerQboMaTVpbxyYjjLBWIuI5BQ==}
    cpu: [s390x]
    os: [linux]

  '@unrs/resolver-binding-linux-x64-gnu@1.11.0':
    resolution: {integrity: sha512-9PZdjP7tLOEjpXHS6+B/RNqtfVUyDEmaViPOuSqcbomLdkJnalt5RKQ1tr2m16+qAufV0aDkfhXtoO7DQos/jg==}
    cpu: [x64]
    os: [linux]

  '@unrs/resolver-binding-linux-x64-musl@1.11.0':
    resolution: {integrity: sha512-qkE99ieiSKMnFJY/EfyGKVtNra52/k+lVF/PbO4EL5nU6AdvG4XhtJ+WHojAJP7ID9BNIra/yd75EHndewNRfA==}
    cpu: [x64]
    os: [linux]

  '@unrs/resolver-binding-wasm32-wasi@1.11.0':
    resolution: {integrity: sha512-MjXek8UL9tIX34gymvQLecz2hMaQzOlaqYJJBomwm1gsvK2F7hF+YqJJ2tRyBDTv9EZJGMt4KlKkSD/gZWCOiw==}
    engines: {node: '>=14.0.0'}
    cpu: [wasm32]

  '@unrs/resolver-binding-win32-arm64-msvc@1.11.0':
    resolution: {integrity: sha512-9LT6zIGO7CHybiQSh7DnQGwFMZvVr0kUjah6qQfkH2ghucxPV6e71sUXJdSM4Ba0MaGE6DC/NwWf7mJmc3DAng==}
    cpu: [arm64]
    os: [win32]

  '@unrs/resolver-binding-win32-ia32-msvc@1.11.0':
    resolution: {integrity: sha512-HYchBYOZ7WN266VjoGm20xFv5EonG/ODURRgwl9EZT7Bq1nLEs6VKJddzfFdXEAho0wfFlt8L/xIiE29Pmy1RA==}
    cpu: [ia32]
    os: [win32]

  '@unrs/resolver-binding-win32-x64-msvc@1.11.0':
    resolution: {integrity: sha512-+oLKLHw3I1UQo4MeHfoLYF+e6YBa8p5vYUw3Rgt7IDzCs+57vIZqQlIo62NDpYM0VG6BjWOwnzBczMvbtH8hag==}
    cpu: [x64]
    os: [win32]

  accepts@2.0.0:
    resolution: {integrity: sha512-5cvg6CtKwfgdmVqY1WIiXKc3Q1bkRqGLi+2W/6ao+6Y7gu/RCwRuAhGEzh5B4KlszSuTLgZYuqFqo5bImjNKng==}
    engines: {node: '>= 0.6'}

  acorn-import-attributes@1.9.5:
    resolution: {integrity: sha512-n02Vykv5uA3eHGM/Z2dQrcD56kL8TyDb2p1+0P83PClMnC/nc+anbQRhIOWnSq4Ke/KvDPrY3C9hDtC/A3eHnQ==}
    peerDependencies:
      acorn: ^8

  acorn-jsx@5.3.2:
    resolution: {integrity: sha512-rq9s+JNhf0IChjtDXxllJ7g41oZk5SlXtp0LHwyA5cejwn7vKmKp4pPri6YEePv2PU65sAsegbXtIinmDFDXgQ==}
    peerDependencies:
      acorn: ^6.0.0 || ^7.0.0 || ^8.0.0

  acorn@8.15.0:
    resolution: {integrity: sha512-NZyJarBfL7nWwIq+FDL6Zp/yHEhePMNnnJ0y3qfieCrmNvYct8uvtiV41UvlSe6apAfk0fY1FbWx+NwfmpvtTg==}
    engines: {node: '>=0.4.0'}
    hasBin: true

  agent-base@7.1.3:
    resolution: {integrity: sha512-jRR5wdylq8CkOe6hei19GGZnxM6rBGwFl3Bg0YItGDimvjGtAvdZk4Pu6Cl4u4Igsws4a1fd1Vq3ezrhn4KmFw==}
    engines: {node: '>= 14'}

  ajv@6.12.6:
    resolution: {integrity: sha512-j3fVLgvTo527anyYyJOGTYJbG+vnnQYvE0m5mmkc1TK+nxAppkCLMIL0aZ4dblVCNoGShhm+kzE4ZUykBoMg4g==}

  ajv@8.17.1:
    resolution: {integrity: sha512-B/gBuNg5SiMTrPkC+A2+cW0RszwxYmn6VYxB/inlBStS5nx6xHIt/ehKRhIMhqusl7a8LjQoZnjCs5vhwxOQ1g==}

  ansi-align@3.0.1:
    resolution: {integrity: sha512-IOfwwBF5iczOjp/WeY4YxyjqAFMQoZufdQWDd19SEExbVLNXqvpzSJ/M7Za4/sCPmQ0+GRquoA7bGcINcxew6w==}

  ansi-escapes@5.0.0:
    resolution: {integrity: sha512-5GFMVX8HqE/TB+FuBJGuO5XG0WrsA6ptUqoODaT/n9mmUaZFkqnBueB4leqGBCmrUHnCnC4PCZTCd0E7QQ83bA==}
    engines: {node: '>=12'}

  ansi-escapes@7.0.0:
    resolution: {integrity: sha512-GdYO7a61mR0fOlAsvC9/rIHf7L96sBc6dEWzeOu+KAea5bZyQRPIpojrVoI4AXGJS/ycu/fBTdLrUkA4ODrvjw==}
    engines: {node: '>=18'}

  ansi-regex@5.0.1:
    resolution: {integrity: sha512-quJQXlTSUGL2LH9SUXo8VwsY4soanhgo6LNSm84E1LBcE8s3O0wpdiRzyR9z/ZZJMlMWv37qOOb9pdJlMUEKFQ==}
    engines: {node: '>=8'}

  ansi-regex@6.1.0:
    resolution: {integrity: sha512-7HSX4QQb4CspciLpVFwyRe79O3xsIZDDLER21kERQ71oaPodF8jL725AgJMFAYbooIqolJoRLuM81SpeUkpkvA==}
    engines: {node: '>=12'}

  ansi-styles@4.3.0:
    resolution: {integrity: sha512-zbB9rCJAT1rbjiVDb2hqKFHNYLxgtk8NURxZ3IZwD3F6NtxbXZQCnnSi1Lkx+IDohdPlFp222wVALIheZJQSEg==}
    engines: {node: '>=8'}

  ansi-styles@6.2.1:
    resolution: {integrity: sha512-bN798gFfQX+viw3R7yrGWRqnrN2oRkEkUjjl4JNn4E8GxxbjtG3FbrEIIY3l8/hrwUwIeCZvi4QuOTP4MErVug==}
    engines: {node: '>=12'}

  any-promise@1.3.0:
    resolution: {integrity: sha512-7UvmKalWRt1wgjL1RrGxoSJW/0QZFIegpeGvZG9kjp8vrRu55XTHbwnqq2GpXm9uLbcuhxm3IqX9OB4MZR1b2A==}

  anymatch@3.1.3:
    resolution: {integrity: sha512-KMReFUr0B4t+D+OBkjR3KYqvocp2XaSzO55UcB6mgQMd3KbcE+mWTyvVV7D/zsdEbNnV6acZUutkiHQXvTr1Rw==}
    engines: {node: '>= 8'}

  arg@5.0.2:
    resolution: {integrity: sha512-PYjyFOLKQ9y57JvQ6QLo8dAgNqswh8M1RMJYdQduT6xbWSgK36P/Z/v+p888pM69jMMfS8Xd8F6I1kQ/I9HUGg==}

  argparse@2.0.1:
    resolution: {integrity: sha512-8+9WqebbFzpX9OR+Wa6O29asIogeRMzcGtAINdpMHHyAg10f05aSFVBbcEqGf/PXw1EjAZ+q2/bEBg3DvurK3Q==}

  aria-hidden@1.2.6:
    resolution: {integrity: sha512-ik3ZgC9dY/lYVVM++OISsaYDeg1tb0VtP5uL3ouh1koGOaUMDPpbFIei4JkFimWUFPn90sbMNMXQAIVOlnYKJA==}
    engines: {node: '>=10'}

  aria-query@5.3.2:
    resolution: {integrity: sha512-COROpnaoap1E2F000S62r6A60uHZnmlvomhfyT2DlTcrY1OrBKn2UhH7qn5wTC9zMvD0AY7csdPSNwKP+7WiQw==}
    engines: {node: '>= 0.4'}

  array-buffer-byte-length@1.0.2:
    resolution: {integrity: sha512-LHE+8BuR7RYGDKvnrmcuSq3tDcKv9OFEXQt/HpbZhY7V6h0zlUXutnAD82GiFx9rdieCMjkvtcsPqBwgUl1Iiw==}
    engines: {node: '>= 0.4'}

  array-includes@3.1.9:
    resolution: {integrity: sha512-FmeCCAenzH0KH381SPT5FZmiA/TmpndpcaShhfgEN9eCVjnFBqq3l1xrI42y8+PPLI6hypzou4GXw00WHmPBLQ==}
    engines: {node: '>= 0.4'}

  array.prototype.findlast@1.2.5:
    resolution: {integrity: sha512-CVvd6FHg1Z3POpBLxO6E6zr+rSKEQ9L6rZHAaY7lLfhKsWYUBBOuMs0e9o24oopj6H+geRCX0YJ+TJLBK2eHyQ==}
    engines: {node: '>= 0.4'}

  array.prototype.findlastindex@1.2.6:
    resolution: {integrity: sha512-F/TKATkzseUExPlfvmwQKGITM3DGTK+vkAsCZoDc5daVygbJBnjEUCbgkAvVFsgfXfX4YIqZ/27G3k3tdXrTxQ==}
    engines: {node: '>= 0.4'}

  array.prototype.flat@1.3.3:
    resolution: {integrity: sha512-rwG/ja1neyLqCuGZ5YYrznA62D4mZXg0i1cIskIUKSiqF3Cje9/wXAls9B9s1Wa2fomMsIv8czB8jZcPmxCXFg==}
    engines: {node: '>= 0.4'}

  array.prototype.flatmap@1.3.3:
    resolution: {integrity: sha512-Y7Wt51eKJSyi80hFrJCePGGNo5ktJCslFuboqJsbf57CCPcm5zztluPlc4/aD8sWsKvlwatezpV4U1efk8kpjg==}
    engines: {node: '>= 0.4'}

  array.prototype.tosorted@1.1.4:
    resolution: {integrity: sha512-p6Fx8B7b7ZhL/gmUsAy0D15WhvDccw3mnGNbZpi3pmeJdxtWsj2jEaI4Y6oo3XiHfzuSgPwKc04MYt6KgvC/wA==}
    engines: {node: '>= 0.4'}

  arraybuffer.prototype.slice@1.0.4:
    resolution: {integrity: sha512-BNoCY6SXXPQ7gF2opIP4GBE+Xw7U+pHMYKuzjgCN3GwiaIR09UUeKfheyIry77QtrCBlC0KK0q5/TER/tYh3PQ==}
    engines: {node: '>= 0.4'}

  ast-types-flow@0.0.8:
    resolution: {integrity: sha512-OH/2E5Fg20h2aPrbe+QL8JZQFko0YZaF+j4mnQ7BGhfavO7OpSLa8a0y9sBwomHdSbkhTS8TQNayBfnW5DwbvQ==}

  async-function@1.0.0:
    resolution: {integrity: sha512-hsU18Ae8CDTR6Kgu9DYf0EbCr/a5iGL0rytQDobUcdpYOKokk8LEjVphnXkDkgpi0wYVsqrXuP0bZxJaTqdgoA==}
    engines: {node: '>= 0.4'}

  atomically@2.0.3:
    resolution: {integrity: sha512-kU6FmrwZ3Lx7/7y3hPS5QnbJfaohcIul5fGqf7ok+4KklIEk9tJ0C2IQPdacSbVUWv6zVHXEBWoWd6NrVMT7Cw==}

  auto-bind@5.0.1:
    resolution: {integrity: sha512-ooviqdwwgfIfNmDwo94wlshcdzfO64XV0Cg6oDsDYBJfITDz1EngD2z7DkbvCWn+XIMsIqW27sEVF6qcpJrRcg==}
    engines: {node: ^12.20.0 || ^14.13.1 || >=16.0.0}

  autoprefixer@10.4.20:
    resolution: {integrity: sha512-XY25y5xSv/wEoqzDyXXME4AFfkZI0P23z6Fs3YgymDnKJkCGOnkL0iTxCa85UTqaSgfcqyf3UA6+c7wUvx/16g==}
    engines: {node: ^10 || ^12 || >=14}
    hasBin: true
    peerDependencies:
      postcss: ^8.1.0

  available-typed-arrays@1.0.7:
    resolution: {integrity: sha512-wvUjBtSGN7+7SjNpq/9M2Tg350UZD3q62IFZLbRAR1bSMlCo1ZaeW+BJ+D090e4hIIZLBcTDWe4Mh4jvUDajzQ==}
    engines: {node: '>= 0.4'}

  axe-core@4.10.3:
    resolution: {integrity: sha512-Xm7bpRXnDSX2YE2YFfBk2FnF0ep6tmG7xPh8iHee8MIcrgq762Nkce856dYtJYLkuIoYZvGfTs/PbZhideTcEg==}
    engines: {node: '>=4'}

  axobject-query@4.1.0:
    resolution: {integrity: sha512-qIj0G9wZbMGNLjLmg1PT6v2mE9AH2zlnADJD/2tC6E00hgmhUOfEB6greHPAfLRSufHqROIUTkw6E+M3lH0PTQ==}
    engines: {node: '>= 0.4'}

  balanced-match@1.0.2:
    resolution: {integrity: sha512-3oSeUO0TMV67hN1AmbXsK4yaqU7tjiHlbxRDZOpH0KW9+CeX4bRAaX0Anxt0tx2MrpRpWwQaPwIlISEJhYU5Pw==}

  base64-js@1.5.1:
    resolution: {integrity: sha512-AKpaYlHn8t4SVbOHCy+b5+KKgvR4vrsD8vbvrbiQJps7fKDTkjkDry6ji0rUJjC0kzbNePLwzxq8iypo41qeWA==}

  bignumber.js@9.3.1:
    resolution: {integrity: sha512-Ko0uX15oIUS7wJ3Rb30Fs6SkVbLmPBAKdlm7q9+ak9bbIeFf0MwuBsQV6z7+X768/cHsfg+WlysDWJcmthjsjQ==}

  bin-links@5.0.0:
    resolution: {integrity: sha512-sdleLVfCjBtgO5cNjA2HVRvWBJAHs4zwenaCPMNJAJU0yNxpzj80IpjOIimkpkr+mhlA+how5poQtt53PygbHA==}
    engines: {node: ^18.17.0 || >=20.5.0}

  binary-extensions@2.3.0:
    resolution: {integrity: sha512-Ceh+7ox5qe7LJuLHoY0feh3pHuUDHAcRUeyL2VYghZwfpkNIy/+8Ocg0a3UuSoYzavmylwuLWQOf3hl0jjMMIw==}
    engines: {node: '>=8'}

  body-parser@2.2.0:
    resolution: {integrity: sha512-02qvAaxv8tp7fBa/mw1ga98OGm+eCbqzJOKoRt70sLmfEEi+jyBYVTDGfCL/k06/4EMk/z01gCe7HoCH/f2LTg==}
    engines: {node: '>=18'}

  boxen@7.1.1:
    resolution: {integrity: sha512-2hCgjEmP8YLWQ130n2FerGv7rYpfBmnmp9Uy2Le1vge6X3gZIfSmEzP5QTDElFxcvVcXlEn8Aq6MU/PZygIOog==}
    engines: {node: '>=14.16'}

  boxen@8.0.1:
    resolution: {integrity: sha512-F3PH5k5juxom4xktynS7MoFY+NUWH5LC4CnH11YB8NPew+HLpmBLCybSAEyb2F+4pRXhuhWqFesoQd6DAyc2hw==}
    engines: {node: '>=18'}

  brace-expansion@1.1.12:
    resolution: {integrity: sha512-9T9UjW3r0UW5c1Q7GTwllptXwhvYmEzFhzMfZ9H7FQWt+uZePjZPjBP/W1ZEyZ1twGWom5/56TF4lPcqjnDHcg==}

  brace-expansion@2.0.2:
    resolution: {integrity: sha512-Jt0vHyM+jmUBqojB7E1NIYadt0vI0Qxjxd2TErW94wDz+E2LAm5vKMXXwg6ZZBTHPuUlDgQHKXvjGBdfcF1ZDQ==}

  braces@3.0.3:
    resolution: {integrity: sha512-yQbXgO/OSZVD2IsiLlro+7Hf6Q18EJrKSEsdoMzKePKXct3gvD8oLcOQdIzGupr5Fj+EDe8gO/lxc1BzfMpxvA==}
    engines: {node: '>=8'}

  browserslist@4.25.1:
    resolution: {integrity: sha512-KGj0KoOMXLpSNkkEI6Z6mShmQy0bc1I+T7K9N81k4WWMrfz+6fQ6es80B/YLAeRoKvjYE1YSHHOW1qe9xIVzHw==}
    engines: {node: ^6 || ^7 || ^8 || ^9 || ^10 || ^11 || ^12 || >=13.7}
    hasBin: true

  buffer-equal-constant-time@1.0.1:
    resolution: {integrity: sha512-zRpUiDwd/xk6ADqPMATG8vc9VPrkck7T07OIx0gnjmJAnHnTVXNQG3vfvWNuiZIkwu9KrKdA1iJKfsfTVxE6NA==}

  bundle-name@4.1.0:
    resolution: {integrity: sha512-tjwM5exMg6BGRI+kNmTntNsvdZS1X8BFYS6tnJ2hdH0kVxM6/eVZ2xy+FqStSWvYmtfFMDLIxurorHwDKfDz5Q==}
    engines: {node: '>=18'}

  busboy@1.6.0:
    resolution: {integrity: sha512-8SFQbg/0hQ9xy3UNTB0YEnsNBbWfhf7RtnzpL7TkBiTBRfrQ9Fxcnz7VJsleJpyp6rVLvXiuORqjlHi5q+PYuA==}
    engines: {node: '>=10.16.0'}

  bytes@3.1.2:
    resolution: {integrity: sha512-/Nf7TyzTx6S3yRJObOAV7956r8cr2+Oj8AC5dt8wSP3BQAoeX58NoHyCU8P8zGkNXStjTSi6fzO6F0pBdcYbEg==}
    engines: {node: '>= 0.8'}

  call-bind-apply-helpers@1.0.2:
    resolution: {integrity: sha512-Sp1ablJ0ivDkSzjcaJdxEunN5/XvksFJ2sMBFfq6x0ryhQV/2b/KwFe21cMpmHtPOSij8K99/wSfoEuTObmuMQ==}
    engines: {node: '>= 0.4'}

  call-bind@1.0.8:
    resolution: {integrity: sha512-oKlSFMcMwpUg2ednkhQ454wfWiU/ul3CkJe/PEHcTKuiX6RpbehUiFMXu13HalGZxfUwCQzZG747YXBn1im9ww==}
    engines: {node: '>= 0.4'}

  call-bound@1.0.4:
    resolution: {integrity: sha512-+ys997U96po4Kx/ABpBCqhA9EuxJaQWDQg7295H4hBphv3IZg0boBKuwYpt4YXp6MZ5AmZQnU/tyMTlRpaSejg==}
    engines: {node: '>= 0.4'}

  callsites@3.1.0:
    resolution: {integrity: sha512-P8BjAsXvZS+VIDUI11hHCQEv74YT67YUi5JJFNWIqL235sBmjX4+qx9Muvls5ivyNENctx46xQLQ3aTuE7ssaQ==}
    engines: {node: '>=6'}

  camelcase-css@2.0.1:
    resolution: {integrity: sha512-QOSvevhslijgYwRx6Rv7zKdMF8lbRmx+uQGx2+vDc+KI/eBnsy9kit5aj23AgGu3pa4t9AgwbnXWqS+iOY+2aA==}
    engines: {node: '>= 6'}

  camelcase@7.0.1:
    resolution: {integrity: sha512-xlx1yCK2Oc1APsPXDL2LdlNP6+uu8OCDdhOBSVT279M/S+y75O30C2VuD8T2ogdePBBl7PfPF4504tnLgX3zfw==}
    engines: {node: '>=14.16'}

  camelcase@8.0.0:
    resolution: {integrity: sha512-8WB3Jcas3swSvjIeA2yvCJ+Miyz5l1ZmB6HFb9R1317dt9LCQoswg/BGrmAmkWVEszSrrg4RwmO46qIm2OEnSA==}
    engines: {node: '>=16'}

  caniuse-lite@1.0.30001727:
    resolution: {integrity: sha512-pB68nIHmbN6L/4C6MH1DokyR3bYqFwjaSs/sWDHGj4CTcFtQUQMuJftVwWkXq7mNWOybD3KhUv3oWHoGxgP14Q==}

  cfonts@3.3.0:
    resolution: {integrity: sha512-RlVxeEw2FXWI5Bs9LD0/Ef3bsQIc9m6lK/DINN20HIW0Y0YHUO2jjy88cot9YKZITiRTCdWzTfLmTyx47HeSLA==}
    engines: {node: '>=10'}
    hasBin: true

  chalk@4.1.2:
    resolution: {integrity: sha512-oKnbhFyRIXpUuez8iBMmyEa4nbj4IOQyuhc/wy9kY7/WVPcwIO9VA668Pu8RkO7+0G76SLROeyw9CpQ061i4mA==}
    engines: {node: '>=10'}

  chalk@5.4.1:
    resolution: {integrity: sha512-zgVZuo2WcZgfUEmsn6eO3kINexW8RAE4maiQ8QNs8CtpPCSyMiYsULR3HQYkm3w8FIA3SberyMJMSldGsW+U3w==}
    engines: {node: ^12.17.0 || ^14.13 || >=16.0.0}

  chardet@2.1.0:
    resolution: {integrity: sha512-bNFETTG/pM5ryzQ9Ad0lJOTa6HWD/YsScAR3EnCPZRPlQh77JocYktSHOUHelyhm8IARL+o4c4F1bP5KVOjiRA==}

  chart.js@4.5.0:
    resolution: {integrity: sha512-aYeC/jDgSEx8SHWZvANYMioYMZ2KX02W6f6uVfyteuCGcadDLcYVHdfdygsTQkQ4TKn5lghoojAsPj5pu0SnvQ==}
    engines: {pnpm: '>=8'}

  chokidar@3.6.0:
    resolution: {integrity: sha512-7VT13fmjotKpGipCW9JEQAusEPE+Ei8nl6/g4FBAmIm0GOOLMua9NDDo/DWp0ZAxCr3cPq5ZpBqmPAQgDda2Pw==}
    engines: {node: '>= 8.10.0'}

  chownr@3.0.0:
    resolution: {integrity: sha512-+IxzY9BZOQd/XuYPRmrvEVjF/nqj5kgT4kEq7VofrDoM1MxoRjEWkrCC3EtLi59TVawxTAn+orJwFQcrqEN1+g==}
    engines: {node: '>=18'}

  cjs-module-lexer@1.4.3:
    resolution: {integrity: sha512-9z8TZaGM1pfswYeXrUpzPrkx8UnWYdhJclsiYMm6x/w5+nN+8Tf/LnAgfLGQCm59qAOxU8WwHEq2vNwF6i4j+Q==}

  class-variance-authority@0.7.1:
    resolution: {integrity: sha512-Ka+9Trutv7G8M6WT6SeiRWz792K5qEqIGEGzXKhAE6xOWAY6pPH8U+9IY3oCMv6kqTmLsv7Xh/2w2RigkePMsg==}

  cli-boxes@3.0.0:
    resolution: {integrity: sha512-/lzGpEWL/8PfI0BmBOPRwp0c/wFNX1RdUML3jK/RcSBA9T8mZDdQpqYBKtCFTOfQbwPqWEOpjqW+Fnayc0969g==}
    engines: {node: '>=10'}

  cli-cursor@4.0.0:
    resolution: {integrity: sha512-VGtlMu3x/4DOtIUwEkRezxUZ2lBacNJCHash0N0WeZDBS+7Ux1dm3XWAgWYxLJFMMdOeXMHXorshEFhbMSGelg==}
    engines: {node: ^12.20.0 || ^14.13.1 || >=16.0.0}

  cli-cursor@5.0.0:
    resolution: {integrity: sha512-aCj4O5wKyszjMmDT4tZj93kxyydN/K5zPWSCe6/0AV/AA1pqe5ZBIw0a2ZfPQV7lL5/yb5HsUreJ6UFAF1tEQw==}
    engines: {node: '>=18'}

  cli-spinners@2.9.2:
    resolution: {integrity: sha512-ywqV+5MmyL4E7ybXgKys4DugZbX0FC6LnwrhjuykIjnK9k8OQacQ7axGKnjDXWNhns0xot3bZI5h55H8yo9cJg==}
    engines: {node: '>=6'}

  cli-truncate@4.0.0:
    resolution: {integrity: sha512-nPdaFdQ0h/GEigbPClz11D0v/ZJEwxmeVZGeMo3Z5StPtUTkA9o1lD6QwoirYiSDzbcwn2XcjwmCp68W1IS4TA==}
    engines: {node: '>=18'}

  client-only@0.0.1:
    resolution: {integrity: sha512-IV3Ou0jSMzZrd3pZ48nLkT9DA7Ag1pnPzaiQhpW7c3RbcqqzvzzVu+L8gfqMp/8IM2MQtSiqaCxrrcfu8I8rMA==}

  cliui@8.0.1:
    resolution: {integrity: sha512-BSeNnyus75C4//NQ9gQt1/csTXyo/8Sb+afLAkzAptFuMsod9HFokGNudZpi/oQV73hnVK+sR+5PVRMd+Dr7YQ==}
    engines: {node: '>=12'}

  clsx@2.1.1:
    resolution: {integrity: sha512-eYm0QWBtUrBWZWG0d386OGAw16Z995PiOVo2B7bjWSbHedGl5e0ZWaq65kOGgUSNesEIDkB9ISbTg/JK9dhCZA==}
    engines: {node: '>=6'}

  cmd-shim@7.0.0:
    resolution: {integrity: sha512-rtpaCbr164TPPh+zFdkWpCyZuKkjpAzODfaZCf/SVJZzJN+4bHQb/LP3Jzq5/+84um3XXY8r548XiWKSborwVw==}
    engines: {node: ^18.17.0 || >=20.5.0}

  cmdk@1.1.1:
    resolution: {integrity: sha512-Vsv7kFaXm+ptHDMZ7izaRsP70GgrW9NBNGswt9OZaVBLlE0SNpDq8eu/VGXyF9r7M0azK3Wy7OlYXsuyYLFzHg==}
    peerDependencies:
      react: ^18 || ^19 || ^19.0.0-rc
      react-dom: ^18 || ^19 || ^19.0.0-rc

  code-excerpt@4.0.0:
    resolution: {integrity: sha512-xxodCmBen3iy2i0WtAK8FlFNrRzjUqjRsMfho58xT/wvZU1YTM3fCnRjcy1gJPMepaRlgm/0e6w8SpWHpn3/cA==}
    engines: {node: ^12.20.0 || ^14.13.1 || >=16.0.0}

  color-convert@2.0.1:
    resolution: {integrity: sha512-RRECPsj7iu/xb5oKYcsFHSppFNnsj/52OVTRKb4zP5onXwVF3zVmmToNcOfGC+CRDpfK/U584fMg38ZHCaElKQ==}
    engines: {node: '>=7.0.0'}

  color-name@1.1.4:
    resolution: {integrity: sha512-dOy+3AuW3a2wNbZHIuMZpTcgjGuLU/uBL/ubcZF9OXbDo8ff4O8yVp5Bf0efS8uEoYo5q4Fx7dY9OgQGXgAsQA==}

  color-string@1.9.1:
    resolution: {integrity: sha512-shrVawQFojnZv6xM40anx4CkoDP+fZsw/ZerEMsW/pyzsRbElpsL/DBVW7q3ExxwusdNXI3lXpuhEZkzs8p5Eg==}

  color@4.2.3:
    resolution: {integrity: sha512-1rXeuUUiGGrykh+CeBdu5Ie7OJwinCgQY0bc7GCRxy5xVHy+moaqkpL/jqQq0MtQOeYcrqEz4abc5f0KtU7W4A==}
    engines: {node: '>=12.5.0'}

  colorette@2.0.20:
    resolution: {integrity: sha512-IfEDxwoWIjkeXL1eXcDiow4UbKjhLdq6/EuSVR9GMN7KVH3r9gQ83e73hsz1Nd1T3ijd5xv1wcWRYO+D6kCI2w==}

  command-exists@1.2.9:
    resolution: {integrity: sha512-LTQ/SGc+s0Xc0Fu5WaKnR0YiygZkm9eKFvyS+fRsU7/ZWFF8ykFM6Pc9aCVf1+xasOOZpO3BAVgVrKvsqKHV7w==}

  commander@13.1.0:
    resolution: {integrity: sha512-/rFeCpNJQbhSZjGVwO9RFV3xPqbnERS8MmIQzCtD/zl6gpJuV/bMLuN92oG3F7d8oDEHHRrujSXNUr8fpjntKw==}
    engines: {node: '>=18'}

  commander@4.1.1:
    resolution: {integrity: sha512-NOKm8xhkzAjzFx8B2v5OAHT+u5pRQc2UCa2Vq9jYL/31o2wi9mxBA7LIFs3sV5VSC49z6pEhfbMULvShKj26WA==}
    engines: {node: '>= 6'}

  concat-map@0.0.1:
    resolution: {integrity: sha512-/Srv4dswyQNBfohGpz9o6Yb3Gz3SrUDqBH5rTuhGR7ahtlbYKnVxw2bCFMRljaA7EXHaXZ8wsHdodFvbkhKmqg==}

  config-chain@1.1.13:
    resolution: {integrity: sha512-qj+f8APARXHrM0hraqXYb2/bOVSV4PvJQlNZ/DVj0QrmNM2q2euizkeuVckQ57J+W0mRH6Hvi+k50M4Jul2VRQ==}

  configstore@7.0.0:
    resolution: {integrity: sha512-yk7/5PN5im4qwz0WFZW3PXnzHgPu9mX29Y8uZ3aefe2lBPC1FYttWZRcaW9fKkT0pBCJyuQ2HfbmPVaODi9jcQ==}
    engines: {node: '>=18'}

  content-disposition@1.0.0:
    resolution: {integrity: sha512-Au9nRL8VNUut/XSzbQA38+M78dzP4D+eqg3gfJHMIHHYa3bg067xj1KxMUWj+VULbiZMowKngFFbKczUrNJ1mg==}
    engines: {node: '>= 0.6'}

  content-type@1.0.5:
    resolution: {integrity: sha512-nTjqfcBFEipKdXCv4YDQWCfmcLZKm81ldF0pAopTvyrFGVbcR6P/VAAd5G7N+0tTr8QqiU0tFadD6FK4NtJwOA==}
    engines: {node: '>= 0.6'}

  convert-to-spaces@2.0.1:
    resolution: {integrity: sha512-rcQ1bsQO9799wq24uE5AM2tAILy4gXGIK/njFWcVQkGNZ96edlpY+A7bjwvzjYvLDyzmG1MmMLZhpcsb+klNMQ==}
    engines: {node: ^12.20.0 || ^14.13.1 || >=16.0.0}

  cookie-signature@1.2.2:
    resolution: {integrity: sha512-D76uU73ulSXrD1UXF4KE2TMxVVwhsnCgfAyTg9k8P6KGZjlXKrOLe4dJQKI3Bxi5wjesZoFXJWElNWBjPZMbhg==}
    engines: {node: '>=6.6.0'}

  cookie@0.7.2:
    resolution: {integrity: sha512-yki5XnKuf750l50uGTllt6kKILY4nQ1eNIQatoXEByZ5dWgnKqbnqmTrBE5B4N7lrMJKQ2ytWMiTO2o0v6Ew/w==}
    engines: {node: '>= 0.6'}

  cookie@1.0.2:
    resolution: {integrity: sha512-9Kr/j4O16ISv8zBBhJoi4bXOYNTkFLOqSL3UDB0njXxCXNezjeyVrJyGOWtgfs/q2km1gwBcfH8q1yEGoMYunA==}
    engines: {node: '>=18'}

  cors@2.8.5:
    resolution: {integrity: sha512-KIHbLJqu73RGr/hnbrO9uBeixNGuvSQjul/jdFvS/KFSIH1hWVd1ng7zOHx+YrEfInLG7q4n6GHQ9cDtxv/P6g==}
    engines: {node: '>= 0.10'}

  cross-spawn@7.0.6:
    resolution: {integrity: sha512-uV2QOWP2nWzsy2aMp8aRibhi9dlzF5Hgh5SHaB9OiTGEyDTiJJyx0uy51QXdyWbtAHNua4XJzUKca3OzKUd3vA==}
    engines: {node: '>= 8'}

  cssesc@3.0.0:
    resolution: {integrity: sha512-/Tb/JcjK111nNScGob5MNtsntNM1aCNUDipB/TkwZFhyDrrE47SOx/18wF2bbjgc3ZzCSKW1T5nt5EbFoAz/Vg==}
    engines: {node: '>=4'}
    hasBin: true

  csstype@3.1.3:
    resolution: {integrity: sha512-M1uQkMl8rQK/szD0LNhtqxIPLpimGm8sOBwU7lLnCpSbTyY3yeU1Vc7l4KT5zT4s/yOxHH5O7tIuuLOCnLADRw==}

  damerau-levenshtein@1.0.8:
    resolution: {integrity: sha512-sdQSFB7+llfUcQHUQO3+B8ERRj0Oa4w9POWMI/puGtuf7gFywGmkaLCElnudfTiKZV+NvHqL0ifzdrI8Ro7ESA==}

  data-uri-to-buffer@4.0.1:
    resolution: {integrity: sha512-0R9ikRb668HB7QDxT1vkpuUBtqc53YyAwMwGeUFKRojY/NWKvdZ+9UYtRfGmhqNbRkTSVpMbmyhXipFFv2cb/A==}
    engines: {node: '>= 12'}

  data-view-buffer@1.0.2:
    resolution: {integrity: sha512-EmKO5V3OLXh1rtK2wgXRansaK1/mtVdTUEiEI0W8RkvgT05kfxaH29PliLnpLP73yYO6142Q72QNa8Wx/A5CqQ==}
    engines: {node: '>= 0.4'}

  data-view-byte-length@1.0.2:
    resolution: {integrity: sha512-tuhGbE6CfTM9+5ANGf+oQb72Ky/0+s3xKUpHvShfiz2RxMFgFPjsXuRLBVMtvMs15awe45SRb83D6wH4ew6wlQ==}
    engines: {node: '>= 0.4'}

  data-view-byte-offset@1.0.1:
    resolution: {integrity: sha512-BS8PfmtDGnrgYdOonGZQdLZslWIeCGFP9tpan0hi1Co2Zr2NKADsvGYA8XxuG/4UWgJ6Cjtv+YJnB6MM69QGlQ==}
    engines: {node: '>= 0.4'}

  date-fns-jalali@4.1.0-0:
    resolution: {integrity: sha512-hTIP/z+t+qKwBDcmmsnmjWTduxCg+5KfdqWQvb2X/8C9+knYY6epN/pfxdDuyVlSVeFz0sM5eEfwIUQ70U4ckg==}

  date-fns@4.1.0:
    resolution: {integrity: sha512-Ukq0owbQXxa/U3EGtsdVBkR1w7KOQ5gIBqdH2hkvknzZPYvBxb/aa6E8L7tmjFtkwZBu3UXBbjIgPo/Ez4xaNg==}

  debug@3.2.7:
    resolution: {integrity: sha512-CFjzYYAi4ThfiQvizrFQevTTXHtnCqWfe7x1AhgEscTz6ZbLbfoLRLPugTQyBth6f8ZERVUSyWHFD/7Wu4t1XQ==}
    peerDependencies:
      supports-color: '*'
    peerDependenciesMeta:
      supports-color:
        optional: true

  debug@4.4.1:
    resolution: {integrity: sha512-KcKCqiftBJcZr++7ykoDIEwSa3XWowTfNPo92BYxjXiyYEVrUQh2aLyhxBCwww+heortUFxEJYcRzosstTEBYQ==}
    engines: {node: '>=6.0'}
    peerDependencies:
      supports-color: '*'
    peerDependenciesMeta:
      supports-color:
        optional: true

  decimal.js@10.6.0:
    resolution: {integrity: sha512-YpgQiITW3JXGntzdUmyUR1V812Hn8T1YVXhCu+wO3OpS4eU9l4YdD3qjyiKdV6mvV29zapkMeD390UVEf2lkUg==}

  deep-extend@0.6.0:
    resolution: {integrity: sha512-LOHxIOaPYdHlJRtCQfDIVZtfw/ufM8+rVj649RIHzcm/vGwQRXFt6OPqIFWsm2XEMrNIEtWR64sY1LEKD2vAOA==}
    engines: {node: '>=4.0.0'}

  deep-is@0.1.4:
    resolution: {integrity: sha512-oIPzksmTg4/MriiaYGO+okXDT7ztn/w3Eptv/+gSIdMdKsJo0u4CfYNFJPy+4SKMuCqGw2wxnA+URMg3t8a/bQ==}

  deepmerge@4.3.1:
    resolution: {integrity: sha512-3sUqbMEc77XqpdNO7FRyRog+eW3ph+GYCbj+rK+uYyRMuwsVy0rMiVtPn+QJlKFvWP/1PYpapqYn0Me2knFn+A==}
    engines: {node: '>=0.10.0'}

  default-browser-id@5.0.0:
    resolution: {integrity: sha512-A6p/pu/6fyBcA1TRz/GqWYPViplrftcW2gZC9q79ngNCKAeR/X3gcEdXQHl4KNXV+3wgIJ1CPkJQ3IHM6lcsyA==}
    engines: {node: '>=18'}

  default-browser@5.2.1:
    resolution: {integrity: sha512-WY/3TUME0x3KPYdRRxEJJvXRHV4PyPoUsxtZa78lwItwRQRHhd2U9xOscaT/YTf8uCXIAjeJOFBVEh/7FtD8Xg==}
    engines: {node: '>=18'}

  define-data-property@1.1.4:
    resolution: {integrity: sha512-rBMvIzlpA8v6E+SJZoo++HAYqsLrkg7MSfIinMPFhmkorw7X+dOXVJQs+QT69zGkzMyfDnIMN2Wid1+NbL3T+A==}
    engines: {node: '>= 0.4'}

  define-lazy-prop@3.0.0:
    resolution: {integrity: sha512-N+MeXYoqr3pOgn8xfyRPREN7gHakLYjhsHhWGT3fWAiL4IkAt0iDw14QiiEm2bE30c5XX5q0FtAA3CK5f9/BUg==}
    engines: {node: '>=12'}

  define-properties@1.2.1:
    resolution: {integrity: sha512-8QmQKqEASLd5nx0U1B1okLElbUuuttJ/AnYmRXbbbGDWh6uS208EjD4Xqq/I9wK7u0v6O08XhTWnt5XtEbR6Dg==}
    engines: {node: '>= 0.4'}

  define-property@1.0.0:
    resolution: {integrity: sha512-cZTYKFWspt9jZsMscWo8sc/5lbPC9Q0N5nBLgb+Yd915iL3udB1uFgS3B8YCx66UVHq018DAVFoee7x+gxggeA==}
    engines: {node: '>=0.10.0'}

  depd@2.0.0:
    resolution: {integrity: sha512-g7nH6P6dyDioJogAAGprGpCtVImJhpPk/roCzdb3fIh61/s/nPsfR6onyMwkCAR/OlC3yBC0lESvUoQEAssIrw==}
    engines: {node: '>= 0.8'}

  dequal@2.0.3:
    resolution: {integrity: sha512-0je+qPKHEMohvfRTCEo3CrPG6cAzAYgmzKyxRiYSSDkS6eGJdyVJm7WaYA5ECaAD9wLB2T4EEeymA5aFVcYXCA==}
    engines: {node: '>=6'}

  detect-libc@2.0.4:
    resolution: {integrity: sha512-3UDv+G9CsCKO1WKMGw9fwq/SWJYbI0c5Y7LU1AXYoDdbhE2AHQ6N6Nb34sG8Fj7T5APy8qXDCKuuIHd1BR0tVA==}
    engines: {node: '>=8'}

  detect-node-es@1.1.0:
    resolution: {integrity: sha512-ypdmJU/TbBby2Dxibuv7ZLW3Bs1QEmM7nHjEANfohJLvE0XVujisn1qPJcZxg+qDucsr+bP6fLD1rPS3AhJ7EQ==}

  devlop@1.1.0:
    resolution: {integrity: sha512-RWmIqhcFf1lRYBvNmr7qTNuyCt/7/ns2jbpp1+PalgE/rDQcBT0fioSMUpJ93irlUhC5hrg4cYqe6U+0ImW0rA==}

  didyoumean@1.2.2:
    resolution: {integrity: sha512-gxtyfqMg7GKyhQmb056K7M3xszy/myH8w+B4RT+QXBQsvAOdc3XymqDDPHx1BgPgsdAA5SIifona89YtRATDzw==}

  diff@7.0.0:
    resolution: {integrity: sha512-PJWHUb1RFevKCwaFA9RlG5tCd+FO5iRh9A8HEtkmBH2Li03iJriB6m6JIN4rGz3K3JLawI7/veA1xzRKP6ISBw==}
    engines: {node: '>=0.3.1'}

  dlv@1.1.3:
    resolution: {integrity: sha512-+HlytyjlPKnIG8XuRG8WvmBP8xs8P71y+SKKS6ZXWoEgLuePxtDoUEiH7WkdePWrQ5JBpE6aoVqfZfJUQkjXwA==}

  doctrine@2.1.0:
    resolution: {integrity: sha512-35mSku4ZXK0vfCuHEDAwt55dg2jNajHZ1odvF+8SSr82EsZY4QmXfuWso8oEd8zRhVObSN18aM0CjSdoBX7zIw==}
    engines: {node: '>=0.10.0'}

  dom-serializer@2.0.0:
    resolution: {integrity: sha512-wIkAryiqt/nV5EQKqQpo3SToSOV9J0DnbJqwK7Wv/Trc92zIAYZ4FlMu+JPFW1DfGFt81ZTCGgDEabffXeLyJg==}

  domelementtype@2.3.0:
    resolution: {integrity: sha512-OLETBj6w0OsagBwdXnPdN0cnMfF9opN69co+7ZrbfPGrdpPVNBUj02spi6B1N7wChLQiPn4CSH/zJvXw56gmHw==}

  domhandler@5.0.3:
    resolution: {integrity: sha512-cgwlv/1iFQiFnU96XXgROh8xTeetsnJiDsTc7TYCLFd9+/WNkIqPTxiM/8pSd8VIrhXGTf1Ny1q1hquVqDJB5w==}
    engines: {node: '>= 4'}

  domutils@3.2.2:
    resolution: {integrity: sha512-6kZKyUajlDuqlHKVX1w7gyslj9MPIXzIFiz/rGu35uC1wMi+kMhQwGhl4lt9unC9Vb9INnY9Z3/ZA3+FhASLaw==}

  dot-prop@9.0.0:
    resolution: {integrity: sha512-1gxPBJpI/pcjQhKgIU91II6Wkay+dLcN3M6rf2uwP8hRur3HtQXjVrdAK3sjC0piaEuxzMwjXChcETiJl47lAQ==}
    engines: {node: '>=18'}

  dotenv@17.2.1:
    resolution: {integrity: sha512-kQhDYKZecqnM0fCnzI5eIv5L4cAe/iRI+HqMbO/hbRdTAeXDG+M9FjipUxNfbARuEg4iHIbhnhs78BCHNbSxEQ==}
    engines: {node: '>=12'}

  dunder-proto@1.0.1:
    resolution: {integrity: sha512-KIN/nDJBQRcXw0MLVhZE9iQHmG68qAVIBg9CqmUYjmQIhgij9U5MFvrqkUL5FbtyyzZuOeOt0zdeRe4UY7ct+A==}
    engines: {node: '>= 0.4'}

  eastasianwidth@0.2.0:
    resolution: {integrity: sha512-I88TYZWc9XiYHRQ4/3c5rjjfgkjhLyW2luGIheGERbNQ6OY7yTybanSpDXZa8y7VUP9YmDcYa+eyq4ca7iLqWA==}

  ecdsa-sig-formatter@1.0.11:
    resolution: {integrity: sha512-nagl3RYrbNv6kQkeJIpt6NJZy8twLB/2vtz6yN9Z4vRKHN4/QZJIEbqohALSgwKdnksuY3k5Addp5lg8sVoVcQ==}

  ee-first@1.1.1:
    resolution: {integrity: sha512-WMwm9LhRUo+WUaRN+vRuETqG89IgZphVSNkdFgeb6sS/E4OrDIN7t48CAewSHXc6C8lefD8KKfr5vY61brQlow==}

  electron-to-chromium@1.5.179:
    resolution: {integrity: sha512-UWKi/EbBopgfFsc5k61wFpV7WrnnSlSzW/e2XcBmS6qKYTivZlLtoll5/rdqRTxGglGHkmkW0j0pFNJG10EUIQ==}

  emoji-regex@10.4.0:
    resolution: {integrity: sha512-EC+0oUMY1Rqm4O6LLrgjtYDvcVYTy7chDnM4Q7030tP4Kwj3u/pR6gP9ygnp2CJMK5Gq+9Q2oqmrFJAz01DXjw==}

  emoji-regex@8.0.0:
    resolution: {integrity: sha512-MSjYzcWNOA0ewAHpz0MxpYFvwg6yjy1NG3xteoqz644VCo/RPgnr1/GGt+ic3iJTzQ8Eu3TdM14SawnVUmGE6A==}

  emoji-regex@9.2.2:
    resolution: {integrity: sha512-L18DaJsXSUk2+42pv8mLs5jJT2hqFkFE4j21wOmgbUqsZ2hL72NsUU785g9RXgo3s0ZNgVl42TiHp3ZtOv/Vyg==}

  encodeurl@2.0.0:
    resolution: {integrity: sha512-Q0n9HRi4m6JuGIV1eFlmvJB7ZEVxu93IrMyiMsGC0lrMJMWzRgx6WGquyfQgZVb31vhGgXnfmPNNXmxnOkRBrg==}
    engines: {node: '>= 0.8'}

  entities@4.5.0:
    resolution: {integrity: sha512-V0hjH4dGPh9Ao5p0MoRY6BVqtwCjhz6vI5LT8AJ55H+4g9/4vbHx1I54fS0XuclLhDHArPQCiMjDxjaL8fPxhw==}
    engines: {node: '>=0.12'}

  environment@1.1.0:
    resolution: {integrity: sha512-xUtoPkMggbz0MPyPiIWr1Kp4aeWJjDZ6SMvURhimjdZgsRuDplF5/s9hcgGhyXMhs+6vpnuoiZ2kFiu3FMnS8Q==}
    engines: {node: '>=18'}

  es-abstract@1.24.0:
    resolution: {integrity: sha512-WSzPgsdLtTcQwm4CROfS5ju2Wa1QQcVeT37jFjYzdFz1r9ahadC8B8/a4qxJxM+09F18iumCdRmlr96ZYkQvEg==}
    engines: {node: '>= 0.4'}

  es-define-property@1.0.1:
    resolution: {integrity: sha512-e3nRfgfUZ4rNGL232gUgX06QNyyez04KdjFrF+LTRoOXmrOgFKDg4BCdsjW8EnT69eqdYGmRpJwiPVYNrCaW3g==}
    engines: {node: '>= 0.4'}

  es-errors@1.3.0:
    resolution: {integrity: sha512-Zf5H2Kxt2xjTvbJvP2ZWLEICxA6j+hAmMzIlypy4xcBg1vKVnx89Wy0GbS+kf5cwCVFFzdCFh2XSCFNULS6csw==}
    engines: {node: '>= 0.4'}

  es-iterator-helpers@1.2.1:
    resolution: {integrity: sha512-uDn+FE1yrDzyC0pCo961B2IHbdM8y/ACZsKD4dG6WqrjV53BADjwa7D+1aom2rsNVfLyDgU/eigvlJGJ08OQ4w==}
    engines: {node: '>= 0.4'}

  es-object-atoms@1.1.1:
    resolution: {integrity: sha512-FGgH2h8zKNim9ljj7dankFPcICIK9Cp5bm+c2gQSYePhpaG5+esrLODihIorn+Pe6FGJzWhXQotPv73jTaldXA==}
    engines: {node: '>= 0.4'}

  es-set-tostringtag@2.1.0:
    resolution: {integrity: sha512-j6vWzfrGVfyXxge+O0x5sh6cvxAog0a/4Rdd2K36zCMV5eJ+/+tOAngRO8cODMNWbVRdVlmGZQL2YS3yR8bIUA==}
    engines: {node: '>= 0.4'}

  es-shim-unscopables@1.1.0:
    resolution: {integrity: sha512-d9T8ucsEhh8Bi1woXCf+TIKDIROLG5WCkxg8geBCbvk22kzwC5G2OnXVMO6FUsvQlgUUXQ2itephWDLqDzbeCw==}
    engines: {node: '>= 0.4'}

  es-to-primitive@1.3.0:
    resolution: {integrity: sha512-w+5mJ3GuFL+NjVtJlvydShqE1eN3h3PbI7/5LAsYJP/2qtuMXjfL2LpHSRqo4b4eSF5K/DH1JXKUAHSB2UW50g==}
    engines: {node: '>= 0.4'}

  es-toolkit@1.39.8:
    resolution: {integrity: sha512-A8QO9TfF+rltS8BXpdu8OS+rpGgEdnRhqIVxO/ZmNvnXBYgOdSsxukT55ELyP94gZIntWJ+Li9QRrT2u1Kitpg==}

  escalade@3.2.0:
    resolution: {integrity: sha512-WUj2qlxaQtO4g6Pq5c29GTcWGDyd8itL8zTlipgECz3JesAiiOKotd8JU6otB3PACgG6xkJUyVhboMS+bje/jA==}
    engines: {node: '>=6'}

  escape-goat@4.0.0:
    resolution: {integrity: sha512-2Sd4ShcWxbx6OY1IHyla/CVNwvg7XwZVoXZHcSu9w9SReNP1EzzD5T8NWKIR38fIqEns9kDWKUQTXXAmlDrdPg==}
    engines: {node: '>=12'}

  escape-html@1.0.3:
    resolution: {integrity: sha512-NiSupZ4OeuGwr68lGIeym/ksIZMJodUGOSCZ/FSnTxcrekbvqrgdUxlJOMpijaKZVjAJrWrGs/6Jy8OMuyj9ow==}

  escape-string-regexp@2.0.0:
    resolution: {integrity: sha512-UpzcLCXolUWcNu5HtVMHYdXJjArjsF9C0aNnquZYY4uW/Vu0miy5YoWvbV345HauVvcAUnpRuhMMcqTcGOY2+w==}
    engines: {node: '>=8'}

  escape-string-regexp@4.0.0:
    resolution: {integrity: sha512-TtpcNJ3XAzx3Gq8sWRzJaVajRs0uVxA2YAkdb1jm2YkPz4G6egUFAyA3n5vtEIZefPk5Wa4UXbKuS5fKkJWdgA==}
    engines: {node: '>=10'}

  eslint-config-next@15.3.5:
    resolution: {integrity: sha512-oQdvnIgP68wh2RlR3MdQpvaJ94R6qEFl+lnu8ZKxPj5fsAHrSF/HlAOZcsimLw3DT6bnEQIUdbZC2Ab6sWyptg==}
    peerDependencies:
      eslint: ^7.23.0 || ^8.0.0 || ^9.0.0
      typescript: '>=3.3.1'
    peerDependenciesMeta:
      typescript:
        optional: true

  eslint-import-resolver-node@0.3.9:
    resolution: {integrity: sha512-WFj2isz22JahUv+B788TlO3N6zL3nNJGU8CcZbPZvVEkBPaJdCV4vy5wyghty5ROFbCRnm132v8BScu5/1BQ8g==}

  eslint-import-resolver-typescript@3.10.1:
    resolution: {integrity: sha512-A1rHYb06zjMGAxdLSkN2fXPBwuSaQ0iO5M/hdyS0Ajj1VBaRp0sPD3dn1FhME3c/JluGFbwSxyCfqdSbtQLAHQ==}
    engines: {node: ^14.18.0 || >=16.0.0}
    peerDependencies:
      eslint: '*'
      eslint-plugin-import: '*'
      eslint-plugin-import-x: '*'
    peerDependenciesMeta:
      eslint-plugin-import:
        optional: true
      eslint-plugin-import-x:
        optional: true

  eslint-module-utils@2.12.1:
    resolution: {integrity: sha512-L8jSWTze7K2mTg0vos/RuLRS5soomksDPoJLXIslC7c8Wmut3bx7CPpJijDcBZtxQ5lrbUdM+s0OlNbz0DCDNw==}
    engines: {node: '>=4'}
    peerDependencies:
      '@typescript-eslint/parser': '*'
      eslint: '*'
      eslint-import-resolver-node: '*'
      eslint-import-resolver-typescript: '*'
      eslint-import-resolver-webpack: '*'
    peerDependenciesMeta:
      '@typescript-eslint/parser':
        optional: true
      eslint:
        optional: true
      eslint-import-resolver-node:
        optional: true
      eslint-import-resolver-typescript:
        optional: true
      eslint-import-resolver-webpack:
        optional: true

  eslint-plugin-import@2.32.0:
    resolution: {integrity: sha512-whOE1HFo/qJDyX4SnXzP4N6zOWn79WhnCUY/iDR0mPfQZO8wcYE4JClzI2oZrhBnnMUCBCHZhO6VQyoBU95mZA==}
    engines: {node: '>=4'}
    peerDependencies:
      '@typescript-eslint/parser': '*'
      eslint: ^2 || ^3 || ^4 || ^5 || ^6 || ^7.2.0 || ^8 || ^9
    peerDependenciesMeta:
      '@typescript-eslint/parser':
        optional: true

  eslint-plugin-jsx-a11y@6.10.2:
    resolution: {integrity: sha512-scB3nz4WmG75pV8+3eRUQOHZlNSUhFNq37xnpgRkCCELU3XMvXAxLk1eqWWyE22Ki4Q01Fnsw9BA3cJHDPgn2Q==}
    engines: {node: '>=4.0'}
    peerDependencies:
      eslint: ^3 || ^4 || ^5 || ^6 || ^7 || ^8 || ^9

  eslint-plugin-react-hooks@5.2.0:
    resolution: {integrity: sha512-+f15FfK64YQwZdJNELETdn5ibXEUQmW1DZL6KXhNnc2heoy/sg9VJJeT7n8TlMWouzWqSWavFkIhHyIbIAEapg==}
    engines: {node: '>=10'}
    peerDependencies:
      eslint: ^3.0.0 || ^4.0.0 || ^5.0.0 || ^6.0.0 || ^7.0.0 || ^8.0.0-0 || ^9.0.0

  eslint-plugin-react@7.37.5:
    resolution: {integrity: sha512-Qteup0SqU15kdocexFNAJMvCJEfa2xUKNV4CC1xsVMrIIqEy3SQ/rqyxCWNzfrd3/ldy6HMlD2e0JDVpDg2qIA==}
    engines: {node: '>=4'}
    peerDependencies:
      eslint: ^3 || ^4 || ^5 || ^6 || ^7 || ^8 || ^9.7

  eslint-plugin-tailwindcss@3.18.0:
    resolution: {integrity: sha512-PQDU4ZMzFH0eb2DrfHPpbgo87Zgg2EXSMOj1NSfzdZm+aJzpuwGerfowMIaVehSREEa0idbf/eoNYAOHSJoDAQ==}
    engines: {node: '>=18.12.0'}
    peerDependencies:
      tailwindcss: ^3.4.0

  eslint-scope@8.4.0:
    resolution: {integrity: sha512-sNXOfKCn74rt8RICKMvJS7XKV/Xk9kA7DyJr8mJik3S7Cwgy3qlkkmyS2uQB3jiJg6VNdZd/pDBJu0nvG2NlTg==}
    engines: {node: ^18.18.0 || ^20.9.0 || >=21.1.0}

  eslint-visitor-keys@3.4.3:
    resolution: {integrity: sha512-wpc+LXeiyiisxPlEkUzU6svyS1frIO3Mgxj1fdy7Pm8Ygzguax2N3Fa/D/ag1WqbOprdI+uY6wMUl8/a2G+iag==}
    engines: {node: ^12.22.0 || ^14.17.0 || >=16.0.0}

  eslint-visitor-keys@4.2.1:
    resolution: {integrity: sha512-Uhdk5sfqcee/9H/rCOJikYz67o0a2Tw2hGRPOG2Y1R2dg7brRe1uG0yaNQDHu+TO/uQPF/5eCapvYSmHUjt7JQ==}
    engines: {node: ^18.18.0 || ^20.9.0 || >=21.1.0}

  eslint@9.30.1:
    resolution: {integrity: sha512-zmxXPNMOXmwm9E0yQLi5uqXHs7uq2UIiqEKo3Gq+3fwo1XrJ+hijAZImyF7hclW3E6oHz43Yk3RP8at6OTKflQ==}
    engines: {node: ^18.18.0 || ^20.9.0 || >=21.1.0}
    hasBin: true
    peerDependencies:
      jiti: '*'
    peerDependenciesMeta:
      jiti:
        optional: true

  espree@10.4.0:
    resolution: {integrity: sha512-j6PAQ2uUr79PZhBjP5C5fhl8e39FmRnOjsD5lGnWrFU8i2G776tBK7+nP8KuQUTTyAZUwfQqXAgrVH5MbH9CYQ==}
    engines: {node: ^18.18.0 || ^20.9.0 || >=21.1.0}

  esquery@1.6.0:
    resolution: {integrity: sha512-ca9pw9fomFcKPvFLXhBKUK90ZvGibiGOvRJNbjljY7s7uq/5YO4BOzcYtJqExdx99rF6aAcnRxHmcUHcz6sQsg==}
    engines: {node: '>=0.10'}

  esrecurse@4.3.0:
    resolution: {integrity: sha512-KmfKL3b6G+RXvP8N1vr3Tq1kL/oCFgn2NYXEtqP8/L3pKapUA4G8cFVaoF3SU323CD4XypR/ffioHmkti6/Tag==}
    engines: {node: '>=4.0'}

  estraverse@5.3.0:
    resolution: {integrity: sha512-MMdARuVEQziNTeJD8DgMqmhwR11BRQ/cBP+pLtYdSTnf3MIO8fFeiINEbX36ZdNlfU/7A9f3gUw49B3oQsvwBA==}
    engines: {node: '>=4.0'}

  esutils@2.0.3:
    resolution: {integrity: sha512-kVscqXk4OCp68SZ0dkgEKVi6/8ij300KBWTJq32P/dYeWTSwK41WyTxalN1eRmA5Z9UU/LX9D7FWSmV9SAYx6g==}
    engines: {node: '>=0.10.0'}

  etag@1.8.1:
    resolution: {integrity: sha512-aIL5Fx7mawVa300al2BnEE4iNvo1qETxLrPI/o05L7z6go7fCw1J6EQmbK4FmJ2AS7kgVF/KEZWufBfdClMcPg==}
    engines: {node: '>= 0.6'}

  eventemitter3@5.0.1:
    resolution: {integrity: sha512-GWkBvjiSZK87ELrYOSESUYeVIc9mvLLf/nXalMOS5dYrgZq9o5OVkbZAVM06CVxYsCwH9BDZFPlQTlPA1j4ahA==}

  eventsource-parser@3.0.3:
    resolution: {integrity: sha512-nVpZkTMM9rF6AQ9gPJpFsNAMt48wIzB5TQgiTLdHiuO8XEDhUgZEhqKlZWXbIzo9VmJ/HvysHqEaVeD5v9TPvA==}
    engines: {node: '>=20.0.0'}

  eventsource@3.0.7:
    resolution: {integrity: sha512-CRT1WTyuQoD771GW56XEZFQ/ZoSfWid1alKGDYMmkt2yl8UXrVR4pspqWNEcqKvVIzg6PAltWjxcSSPrboA4iA==}
    engines: {node: '>=18.0.0'}

  execa@8.0.1:
    resolution: {integrity: sha512-VyhnebXciFV2DESc+p6B+y0LjSm0krU4OgJN44qFAhBY0TJ+1V61tYD2+wHusZ6F9n5K+vl8k0sTy7PEfV4qpg==}
    engines: {node: '>=16.17'}

  express-rate-limit@7.5.1:
    resolution: {integrity: sha512-7iN8iPMDzOMHPUYllBEsQdWVB6fPDMPqwjBaFrgr4Jgr/+okjvzAy+UHlYYL/Vs0OsOrMkwS6PJDkFlJwoxUnw==}
    engines: {node: '>= 16'}
    peerDependencies:
      express: '>= 4.11'

  express@5.1.0:
    resolution: {integrity: sha512-DT9ck5YIRU+8GYzzU5kT3eHGA5iL+1Zd0EutOmTE9Dtk+Tvuzd23VBU+ec7HPNSTxXYO55gPV/hq4pSBJDjFpA==}
    engines: {node: '>= 18'}

  extend@3.0.2:
    resolution: {integrity: sha512-fjquC59cD7CyW6urNXK0FBufkZcoiGG80wTuPujX590cB5Ttln20E2UB4S/WARVqhXffZl2LNgS+gQdPIIim/g==}

  fast-deep-equal@2.0.1:
    resolution: {integrity: sha512-bCK/2Z4zLidyB4ReuIsvALH6w31YfAQDmXMqMx6FyfHqvBxtjC0eRumeSu4Bs3XtXwpyIywtSTrVT99BxY1f9w==}

  fast-deep-equal@3.1.3:
    resolution: {integrity: sha512-f3qQ9oQy9j2AhBe/H9VC91wLmKBCCU/gDOnKNAYG5hswO7BLKj09Hc5HYNz9cGI++xlpDCIgDaitVs03ATR84Q==}

  fast-glob@3.3.1:
    resolution: {integrity: sha512-kNFPyjhh5cKjrUltxs+wFx+ZkbRaxxmZ+X0ZU31SOsxCEtP9VPgtq2teZw1DebupL5GmDaNQ6yKMMVcM41iqDg==}
    engines: {node: '>=8.6.0'}

  fast-glob@3.3.3:
    resolution: {integrity: sha512-7MptL8U0cqcFdzIzwOTHoilX9x5BrNqye7Z/LuC7kCMRio1EMSyqRK3BEAUD7sXRq4iT4AzTVuZdhgQ2TCvYLg==}
    engines: {node: '>=8.6.0'}

  fast-json-stable-stringify@2.1.0:
    resolution: {integrity: sha512-lhd/wF+Lk98HZoTCtlVraHtfh5XYijIjalXck7saUtuanSDyLMxnHhSXEDJqHxD7msR8D0uCmqlkwjCV8xvwHw==}

  fast-levenshtein@2.0.6:
    resolution: {integrity: sha512-DCXu6Ifhqcks7TZKY3Hxp3y6qphY5SJZmrWMDrKcERSOXWQdMhU9Ig/PYrzyw/ul9jOIyh0N4M0tbC5hodg8dw==}

  fast-uri@3.0.6:
    resolution: {integrity: sha512-Atfo14OibSv5wAp4VWNsFYE1AchQRTv9cBGWET4pZWHzYshFSS9NQI6I57rdKn9croWVMbYFbLhJ+yJvmZIIHw==}

  fastq@1.19.1:
    resolution: {integrity: sha512-GwLTyxkCXjXbxqIhTsMI2Nui8huMPtnxg7krajPJAjnEG/iiOS7i+zCtWGZR9G0NBKbXKh6X9m9UIsYX/N6vvQ==}

  fdir@6.4.6:
    resolution: {integrity: sha512-hiFoqpyZcfNm1yc4u8oWCf9A2c4D3QjCrks3zmoVKVxpQRzmPNar1hUJcBG2RQHvEVGDN+Jm81ZheVLAQMK6+w==}
    peerDependencies:
      picomatch: ^3 || ^4
    peerDependenciesMeta:
      picomatch:
        optional: true

  fetch-blob@3.2.0:
    resolution: {integrity: sha512-7yAQpD2UMJzLi1Dqv7qFYnPbaPx7ZfFK6PiIxQ4PfkGPyNyl2Ugx+a/umUonmKqjhM4DnfbMvdX6otXq83soQQ==}
    engines: {node: ^12.20 || >= 14.13}

  figures@6.1.0:
    resolution: {integrity: sha512-d+l3qxjSesT4V7v2fh+QnmFnUWv9lSpjarhShNTgBOfA0ttejbQUAlHLitbjkoRiDulW0OPoQPYIGhIC8ohejg==}
    engines: {node: '>=18'}

  file-entry-cache@8.0.0:
    resolution: {integrity: sha512-XXTUwCvisa5oacNGRP9SfNtYBNAMi+RPwBFmblZEF7N7swHYQS6/Zfk7SRwx4D5j3CH211YNRco1DEMNVfZCnQ==}
    engines: {node: '>=16.0.0'}

  fill-range@7.1.1:
    resolution: {integrity: sha512-YsGpe3WHLK8ZYi4tWDg2Jy3ebRz2rXowDxnld4bkQB00cc/1Zw9AWnC0i9ztDJitivtQvaI9KaLyKrc+hBW0yg==}
    engines: {node: '>=8'}

  finalhandler@2.1.0:
    resolution: {integrity: sha512-/t88Ty3d5JWQbWYgaOGCCYfXRwV1+be02WqYYlL6h0lEiUAMPM8o8qKGO01YIkOHzka2up08wvgYD0mDiI+q3Q==}
    engines: {node: '>= 0.8'}

  find-up-simple@1.0.1:
    resolution: {integrity: sha512-afd4O7zpqHeRyg4PfDQsXmlDe2PfdHtJt6Akt8jOWaApLOZk5JXs6VMR29lz03pRe9mpykrRCYIYxaJYcfpncQ==}
    engines: {node: '>=18'}

  find-up@5.0.0:
    resolution: {integrity: sha512-78/PXT1wlLLDgTzDs7sjq9hzz0vXD+zn+7wypEe4fXQxCmdmqfGsEPQxmiCSQI3ajFV91bVSsvNtrJRiW6nGng==}
    engines: {node: '>=10'}

  flat-cache@4.0.1:
    resolution: {integrity: sha512-f7ccFPK3SXFHpx15UIGyRJ/FJQctuKZ0zVuN3frBo4HnK3cay9VEW0R6yPYFHC0AgqhukPzKjq22t5DmAyqGyw==}
    engines: {node: '>=16'}

  flatted@3.3.3:
    resolution: {integrity: sha512-GX+ysw4PBCz0PzosHDepZGANEuFCMLrnRTiEy9McGjmkCQYwRq4A/X786G/fjM/+OjsWSU1ZrY5qyARZmO/uwg==}

  for-each@0.3.5:
    resolution: {integrity: sha512-dKx12eRCVIzqCxFGplyFKJMPvLEWgmNtUrpTiJIR5u97zEhRG8ySrtboPHZXx7daLxQVrl643cTzbab2tkQjxg==}
    engines: {node: '>= 0.4'}

  foreground-child@3.3.1:
    resolution: {integrity: sha512-gIXjKqtFuWEgzFRJA9WCQeSJLZDjgJUOMCMzxtvFq/37KojM1BFGufqsCy0r4qSQmYLsZYMeyRqzIWOMup03sw==}
    engines: {node: '>=14'}

  formdata-polyfill@4.0.10:
    resolution: {integrity: sha512-buewHzMvYL29jdeQTVILecSaZKnt/RJWjoZCF5OW60Z67/GmSLBkOFM7qh1PI3zFNtJbaZL5eQu1vLfazOwj4g==}
    engines: {node: '>=12.20.0'}

  forwarded@0.2.0:
    resolution: {integrity: sha512-buRG0fpBtRHSTCOASe6hD258tEubFoRLb4ZNA6NxMVHNw2gOcwHo9wyablzMzOA5z9xA9L1KNjk/Nt6MT9aYow==}
    engines: {node: '>= 0.6'}

  fraction.js@4.3.7:
    resolution: {integrity: sha512-ZsDfxO51wGAXREY55a7la9LScWpwv9RxIrYABrlvOFBlH/ShPnrtsXeuUIfXKKOVicNxQ+o8JTbJvjS4M89yew==}

  framer-motion@12.23.0:
    resolution: {integrity: sha512-xf6NxTGAyf7zR4r2KlnhFmsRfKIbjqeBupEDBAaEtVIBJX96sAon00kMlsKButSIRwPSHjbRrAPnYdJJ9kyhbA==}
    peerDependencies:
      '@emotion/is-prop-valid': '*'
      react: ^18.0.0 || ^19.0.0
      react-dom: ^18.0.0 || ^19.0.0
    peerDependenciesMeta:
      '@emotion/is-prop-valid':
        optional: true
      react:
        optional: true
      react-dom:
        optional: true

  fresh@2.0.0:
    resolution: {integrity: sha512-Rx/WycZ60HOaqLKAi6cHRKKI7zxWbJ31MhntmtwMoaTeF7XFH9hhBp8vITaMidfljRQ6eYWCKkaTK+ykVJHP2A==}
    engines: {node: '>= 0.8'}

  fsevents@2.3.3:
    resolution: {integrity: sha512-5xoDfX+fL7faATnagmWPpbFtwh/R77WmMMqqHGS65C3vvB0YHrgF+B1YmZ3441tMj5n63k0212XNoJwzlhffQw==}
    engines: {node: ^8.16.0 || ^10.6.0 || >=11.0.0}
    os: [darwin]

  function-bind@1.1.2:
    resolution: {integrity: sha512-7XHNxH7qX9xG5mIwxkhumTox/MIRNcOgDrxWsMt2pAr23WHp6MrRlN7FBSFpCpr+oVO0F744iUgR82nJMfG2SA==}

  function.prototype.name@1.1.8:
    resolution: {integrity: sha512-e5iwyodOHhbMr/yNrc7fDYG4qlbIvI5gajyzPnb5TCwyhjApznQh1BMFou9b30SevY43gCJKXycoCBjMbsuW0Q==}
    engines: {node: '>= 0.4'}

  functions-have-names@1.2.3:
    resolution: {integrity: sha512-xckBUXyTIqT97tq2x2AMb+g163b5JFysYk0x4qxNFwbfQkmNZoiRHb6sPzI9/QV33WeuvVYBUIiD4NzNIyqaRQ==}

  gaxios@6.7.1:
    resolution: {integrity: sha512-LDODD4TMYx7XXdpwxAVRAIAuB0bzv0s+ywFonY46k126qzQHT9ygyoa9tncmOiQmmDrik65UYsEkv3lbfqQ3yQ==}
    engines: {node: '>=14'}

  gcp-metadata@6.1.1:
    resolution: {integrity: sha512-a4tiq7E0/5fTjxPAaH4jpjkSv/uCaU2p5KC6HVGrvl0cDjA8iBZv4vv1gyzlmK0ZUKqwpOyQMKzZQe3lTit77A==}
    engines: {node: '>=14'}

  get-caller-file@2.0.5:
    resolution: {integrity: sha512-DyFP3BM/3YHTQOCUL/w0OZHR0lpKeGrxotcHWcqNEdnltqFwXVfhEBQ94eIo34AfQpo0rGki4cyIiftY06h2Fg==}
    engines: {node: 6.* || 8.* || >= 10.*}

  get-east-asian-width@1.3.0:
    resolution: {integrity: sha512-vpeMIQKxczTD/0s2CdEWHcb0eeJe6TFjxb+J5xgX7hScxqrGuyjmv4c1D4A/gelKfyox0gJJwIHF+fLjeaM8kQ==}
    engines: {node: '>=18'}

  get-intrinsic@1.3.0:
    resolution: {integrity: sha512-9fSjSaos/fRIVIp+xSJlE6lfwhES7LNtKaCBIamHsjr2na1BiABJPo0mOjjz8GJDURarmCPGqaiVg5mfjb98CQ==}
    engines: {node: '>= 0.4'}

  get-nonce@1.0.1:
    resolution: {integrity: sha512-FJhYRoDaiatfEkUK8HKlicmu/3SGFD51q3itKDGoSTysQJBnfOcxU5GxnhE1E6soB76MbT0MBtnKJuXyAx+96Q==}
    engines: {node: '>=6'}

  get-proto@1.0.1:
    resolution: {integrity: sha512-sTSfBjoXBp89JvIKIefqw7U2CCebsc74kiY6awiGogKtoSGbgjYE/G/+l9sF3MWFPNc9IcoOC4ODfKHfxFmp0g==}
    engines: {node: '>= 0.4'}

  get-stream@8.0.1:
    resolution: {integrity: sha512-VaUJspBffn/LMCJVoMvSAdmscJyS1auj5Zulnn5UoYcY531UWmdwhRWkcGKnGU93m5HSXP9LP2usOryrBtQowA==}
    engines: {node: '>=16'}

  get-symbol-description@1.1.0:
    resolution: {integrity: sha512-w9UMqWwJxHNOvoNzSJ2oPF5wvYcvP7jUvYzhp67yEhTi17ZDBBC1z9pTdGuzjD+EFIqLSYRweZjqfiPzQ06Ebg==}
    engines: {node: '>= 0.4'}

  get-tsconfig@4.10.1:
    resolution: {integrity: sha512-auHyJ4AgMz7vgS8Hp3N6HXSmlMdUyhSUrfBF16w153rxtLIEOE+HGqaBppczZvnHLqQJfiHotCYpNhl0lUROFQ==}

  glob-parent@5.1.2:
    resolution: {integrity: sha512-AOIgSQCepiJYwP3ARnGx+5VnTu2HBYdzbGP45eLw1vr3zB3vZLeyed1sC9hnbcOc9/SrMyM5RPQrkGz4aS9Zow==}
    engines: {node: '>= 6'}

  glob-parent@6.0.2:
    resolution: {integrity: sha512-XxwI8EOhVQgWp6iDL+3b0r86f4d6AX6zSU55HfB4ydCEuXLXc5FcYeOu+nnGftS4TEju/11rt4KJPTMgbfmv4A==}
    engines: {node: '>=10.13.0'}

  glob@10.4.5:
    resolution: {integrity: sha512-7Bv8RF0k6xjo7d4A/PxYLbUCfb6c+Vpd2/mB2yRDlew7Jb5hEXiCD9ibfO7wpk8i4sevK6DFny9h7EYbM3/sHg==}
    hasBin: true

  global-directory@4.0.1:
    resolution: {integrity: sha512-wHTUcDUoZ1H5/0iVqEudYW4/kAlN5cZ3j/bXn0Dpbizl9iaUVeWSHqiOjsgk6OW2bkLclbBjzewBz6weQ1zA2Q==}
    engines: {node: '>=18'}

  globals@14.0.0:
    resolution: {integrity: sha512-oahGvuMGQlPw/ivIYBjVSrWAfWLBeku5tpPE2fOPLi+WHffIWbuh2tCjhyQhTBPMf5E9jDEH4FOmTYgYwbKwtQ==}
    engines: {node: '>=18'}

  globalthis@1.0.4:
    resolution: {integrity: sha512-DpLKbNU4WylpxJykQujfCcwYWiV/Jhm50Goo0wrVILAv5jOr9d+H+UR3PhSCD2rCCEIg0uc+G+muBTwD54JhDQ==}
    engines: {node: '>= 0.4'}

  google-auth-library@9.15.1:
    resolution: {integrity: sha512-Jb6Z0+nvECVz+2lzSMt9u98UsoakXxA2HGHMCxh+so3n90XgYWkq5dur19JAJV7ONiJY22yBTyJB1TSkvPq9Ng==}
    engines: {node: '>=14'}

  google-logging-utils@0.0.2:
    resolution: {integrity: sha512-NEgUnEcBiP5HrPzufUkBzJOD/Sxsco3rLNo1F1TNf7ieU8ryUzBhqba8r756CjLX7rn3fHl6iLEwPYuqpoKgQQ==}
    engines: {node: '>=14'}

  gopd@1.2.0:
    resolution: {integrity: sha512-ZUKRh6/kUFoAiTAtTYPZJ3hw9wNxx+BIBOijnlG9PnrJsCcSjs1wyyD6vJpaYtgnzDrKYRSqf3OO6Rfa93xsRg==}
    engines: {node: '>= 0.4'}

  graceful-fs@4.2.10:
    resolution: {integrity: sha512-9ByhssR2fPVsNZj478qUUbKfmL0+t5BDVyjShtyZZLiK7ZDAArFFfopyOTj0M05wE2tJPisA4iTnnXl2YoPvOA==}

  graceful-fs@4.2.11:
    resolution: {integrity: sha512-RbJ5/jmFcNNCcDV5o9eTnBLJ/HszWV0P73bc+Ff4nS/rJj+YaS6IGyiOL0VoBYX+l1Wrl3k63h/KrH+nhJ0XvQ==}

  gradient-string@2.0.2:
    resolution: {integrity: sha512-rEDCuqUQ4tbD78TpzsMtt5OIf0cBCSDWSJtUDaF6JsAh+k0v9r++NzxNEG87oDZx9ZwGhD8DaezR2L/yrw0Jdw==}
    engines: {node: '>=10'}

  graphemer@1.4.0:
    resolution: {integrity: sha512-EtKwoO6kxCL9WO5xipiHTZlSzBm7WLT627TqC/uVRd0HKmq8NXyebnNYxDoBi7wt8eTWrUrKXCOVaFq9x1kgag==}

  gtoken@7.1.0:
    resolution: {integrity: sha512-pCcEwRi+TKpMlxAQObHDQ56KawURgyAf6jtIY046fJ5tIv3zDe/LEIubckAO8fj6JnAxLdmWkUfNyulQ2iKdEw==}
    engines: {node: '>=14.0.0'}

  has-bigints@1.1.0:
    resolution: {integrity: sha512-R3pbpkcIqv2Pm3dUwgjclDRVmWpTJW2DcMzcIhEXEx1oh/CEMObMm3KLmRJOdvhM7o4uQBnwr8pzRK2sJWIqfg==}
    engines: {node: '>= 0.4'}

  has-flag@4.0.0:
    resolution: {integrity: sha512-EykJT/Q1KjTWctppgIAgfSO0tKVuZUjhgMr17kqTumMl6Afv3EISleU7qZUzoXDFTAHTDC4NOoG/ZxU3EvlMPQ==}
    engines: {node: '>=8'}

  has-property-descriptors@1.0.2:
    resolution: {integrity: sha512-55JNKuIW+vq4Ke1BjOTjM2YctQIvCT7GFzHwmfZPGo5wnrgkid0YQtnAleFSqumZm4az3n2BS+erby5ipJdgrg==}

  has-proto@1.2.0:
    resolution: {integrity: sha512-KIL7eQPfHQRC8+XluaIw7BHUwwqL19bQn4hzNgdr+1wXoU0KKj6rufu47lhY7KbJR2C6T6+PfyN0Ea7wkSS+qQ==}
    engines: {node: '>= 0.4'}

  has-symbols@1.1.0:
    resolution: {integrity: sha512-1cDNdwJ2Jaohmb3sg4OmKaMBwuC48sYni5HUw2DvsC8LjGTLK9h+eb1X6RyuOHe4hT0ULCW68iomhjUoKUqlPQ==}
    engines: {node: '>= 0.4'}

  has-tostringtag@1.0.2:
    resolution: {integrity: sha512-NqADB8VjPFLM2V0VvHUewwwsw0ZWBaIdgo+ieHtK3hasLz4qeCRjYcqfB6AQrBggRKppKF8L52/VqdVsO47Dlw==}
    engines: {node: '>= 0.4'}

  hasown@2.0.2:
    resolution: {integrity: sha512-0hJU9SCPvmMzIBdZFqNPXWa6dqh7WdH0cII9y+CyS8rG3nL48Bclra9HmKhVVUHyPWNH5Y7xDwAB7bfgSjkUMQ==}
    engines: {node: '>= 0.4'}

  highlight.js@11.11.1:
    resolution: {integrity: sha512-Xwwo44whKBVCYoliBQwaPvtd/2tYFkRQtXDWj1nackaV2JPXx3L0+Jvd8/qCJ2p+ML0/XVkJ2q+Mr+UVdpJK5w==}
    engines: {node: '>=12.0.0'}

  hosted-git-info@7.0.2:
    resolution: {integrity: sha512-puUZAUKT5m8Zzvs72XWy3HtvVbTWljRE66cP60bxJzAqf2DgICo7lYTY2IHUmLnNpjYvw5bvmoHvPc0QO2a62w==}
    engines: {node: ^16.14.0 || >=18.0.0}

  html-to-text@9.0.5:
    resolution: {integrity: sha512-qY60FjREgVZL03vJU6IfMV4GDjGBIoOyvuFdpBDIX9yTlDw0TjxVBQp+P8NvpdIXNJvfWBTNul7fsAQJq2FNpg==}
    engines: {node: '>=14'}

  htmlparser2@8.0.2:
    resolution: {integrity: sha512-GYdjWKDkbRLkZ5geuHs5NY1puJ+PXwP7+fHPRz06Eirsb9ugf6d8kkXav6ADhcODhFFPMIXyxkxSuMf3D6NCFA==}

  http-errors@2.0.0:
    resolution: {integrity: sha512-FtwrG/euBzaEjYeRqOgly7G0qviiXoJWnvEH2Z1plBdXgbyjv34pHTSb9zoeHMyDy33+DWy5Wt9Wo+TURtOYSQ==}
    engines: {node: '>= 0.8'}

  https-proxy-agent@7.0.6:
    resolution: {integrity: sha512-vK9P5/iUfdl95AI+JVyUuIcVtd4ofvtrOr3HNtM2yxC9bnMbEdp3x01OhQNnjb8IJYi38VlTE3mBXwcfvywuSw==}
    engines: {node: '>= 14'}

  human-signals@5.0.0:
    resolution: {integrity: sha512-AXcZb6vzzrFAUE61HnN4mpLqd/cSIwNQjtNWR0euPm6y0iqx3G4gOXaIDdtdDwZmhwe82LA6+zinmW4UBWVePQ==}
    engines: {node: '>=16.17.0'}

  husky@8.0.3:
    resolution: {integrity: sha512-+dQSyqPh4x1hlO1swXBiNb2HzTDN1I2IGLQx1GrBuiqFJfoMrnZWwVmatvSiO+Iz8fBUnf+lekwNo4c2LlXItg==}
    engines: {node: '>=14'}
    hasBin: true

  iconv-lite@0.6.3:
    resolution: {integrity: sha512-4fCk79wshMdzMp2rH06qWrJE4iolqLhCUH+OiuIgU++RB0+94NlDL81atO7GX55uUKueo0txHNtvEyI6D7WdMw==}
    engines: {node: '>=0.10.0'}

  ignore@5.3.2:
    resolution: {integrity: sha512-hsBTNUqQTDwkWtcdYI2i06Y/nUBEsNEDJKjWdigLvegy8kDuJAS8uRlpkkcQpyEXL0Z/pjDy5HBmMjRCJ2gq+g==}
    engines: {node: '>= 4'}

  ignore@7.0.5:
    resolution: {integrity: sha512-Hs59xBNfUIunMFgWAbGX5cq6893IbWg4KnrjbYwX3tx0ztorVgTDA6B2sxf8ejHJ4wz8BqGUMYlnzNBer5NvGg==}
    engines: {node: '>= 4'}

  import-fresh@3.3.1:
    resolution: {integrity: sha512-TR3KfrTZTYLPB6jUjfx6MF9WcWrHL9su5TObK4ZkYgBdWKPOFoSoQIdEuTuR82pmtxH2spWG9h6etwfr1pLBqQ==}
    engines: {node: '>=6'}

  import-in-the-middle@1.14.2:
    resolution: {integrity: sha512-5tCuY9BV8ujfOpwtAGgsTx9CGUapcFMEEyByLv1B+v2+6DhAcw+Zr0nhQT7uwaZ7DiourxFEscghOR8e1aPLQw==}

  imurmurhash@0.1.4:
    resolution: {integrity: sha512-JmXMZ6wuvDmLiHEml9ykzqO6lwFbof0GG4IkcGaENdCRDDmMVnny7s5HsIgHCbaq0w2MyPhDqkhTUgS2LU2PHA==}
    engines: {node: '>=0.8.19'}

  indent-string@5.0.0:
    resolution: {integrity: sha512-m6FAo/spmsW2Ab2fU35JTYwtOKa2yAwXSwgjSv1TJzh4Mh7mC3lzAOVLBprb72XsTrgkEIsl7YrFNAiDiRhIGg==}
    engines: {node: '>=12'}

  index-to-position@1.1.0:
    resolution: {integrity: sha512-XPdx9Dq4t9Qk1mTMbWONJqU7boCoumEH7fRET37HX5+khDUl3J2W6PdALxhILYlIYx2amlwYcRPp28p0tSiojg==}
    engines: {node: '>=18'}

  inherits@2.0.4:
    resolution: {integrity: sha512-k/vGaX4/Yla3WzyMCvTQOXYeIHvqOKtnqBduzTHpzpQZzAskKMhZ2K+EnBiSM9zGSoIFeMpXKxa4dYeZIQqewQ==}

  ini@1.3.8:
    resolution: {integrity: sha512-JV/yugV2uzW5iMRSiZAyDtQd+nxtUnjeLt0acNdw98kKLrvuRVyB80tsREOE7yvGVgalhZ6RNXCmEHkUKBKxew==}

  ini@4.1.1:
    resolution: {integrity: sha512-QQnnxNyfvmHFIsj7gkPcYymR8Jdw/o7mp5ZFihxn6h8Ci6fh3Dx4E1gPjpQEpIuPo9XVNY/ZUwh4BPMjGyL01g==}
    engines: {node: ^14.17.0 || ^16.13.0 || >=18.0.0}

  ink-big-text@2.0.0:
    resolution: {integrity: sha512-Juzqv+rIOLGuhMJiE50VtS6dg6olWfzFdL7wsU/EARSL5Eaa5JNXMogMBm9AkjgzO2Y3UwWCOh87jbhSn8aNdw==}
    engines: {node: '>=14.16'}
    peerDependencies:
      ink: '>=4'
      react: '>=18'

  ink-gradient@3.0.0:
    resolution: {integrity: sha512-OVyPBovBxE1tFcBhSamb+P1puqDP6pG3xFe2W9NiLgwUZd9RbcjBeR7twLbliUT9navrUstEf1ZcPKKvx71BsQ==}
    engines: {node: '>=16'}
    peerDependencies:
      ink: '>=4'

  ink-link@4.1.0:
    resolution: {integrity: sha512-3nNyJXum0FJIKAXBK8qat2jEOM41nJ1J60NRivwgK9Xh92R5UMN/k4vbz0A9xFzhJVrlf4BQEmmxMgXkCE1Jeg==}
    engines: {node: '>=18'}
    peerDependencies:
      ink: '>=4'

  ink-select-input@6.2.0:
    resolution: {integrity: sha512-304fZXxkpYxJ9si5lxRCaX01GNlmPBgOZumXXRnPYbHW/iI31cgQynqk2tRypGLOF1cMIwPUzL2LSm6q4I5rQQ==}
    engines: {node: '>=18'}
    peerDependencies:
      ink: '>=5.0.0'
      react: '>=18.0.0'

  ink-spinner@5.0.0:
    resolution: {integrity: sha512-EYEasbEjkqLGyPOUc8hBJZNuC5GvXGMLu0w5gdTNskPc7Izc5vO3tdQEYnzvshucyGCBXc86ig0ujXPMWaQCdA==}
    engines: {node: '>=14.16'}
    peerDependencies:
      ink: '>=4.0.0'
      react: '>=18.0.0'

  ink@6.1.0:
    resolution: {integrity: sha512-YQ+lbMD79y3FBAJXXZnuRajLEgaMFp102361eY5NrBIEVCi9oFo7gNZU4z2LBWlcjZFiTt7jetlkIbKCCH4KJA==}
    engines: {node: '>=20'}
    peerDependencies:
      '@types/react': '>=19.0.0'
      react: '>=19.0.0'
      react-devtools-core: ^4.19.1
    peerDependenciesMeta:
      '@types/react':
        optional: true
      react-devtools-core:
        optional: true

  install@0.13.0:
    resolution: {integrity: sha512-zDml/jzr2PKU9I8J/xyZBQn8rPCAY//UOYNmR01XwNwyfhEWObo2SWfSl1+0tm1u6PhxLwDnfsT/6jB7OUxqFA==}
    engines: {node: '>= 0.10'}

  internal-slot@1.1.0:
    resolution: {integrity: sha512-4gd7VpWNQNB4UKKCFFVcp1AVv+FMOgs9NKzjHKusc8jTMhd5eL1NqQqOpE0KzMds804/yHlglp3uxgluOqAPLw==}
    engines: {node: '>= 0.4'}

  intl-messageformat@10.7.16:
    resolution: {integrity: sha512-UmdmHUmp5CIKKjSoE10la5yfU+AYJAaiYLsodbjL4lji83JNvgOQUjGaGhGrpFCb0Uh7sl7qfP1IyILa8Z40ug==}

  ipaddr.js@1.9.1:
    resolution: {integrity: sha512-0KI/607xoxSToH7GjN1FfSbLoU0+btTicjsQSWQlh/hZykN8KpmMf7uYwPW3R+akZ6R/w18ZlXSHBYXiYUPO3g==}
    engines: {node: '>= 0.10'}

  is-accessor-descriptor@1.0.1:
    resolution: {integrity: sha512-YBUanLI8Yoihw923YeFUS5fs0fF2f5TSFTNiYAAzhhDscDa3lEqYuz1pDOEP5KvX94I9ey3vsqjJcLVFVU+3QA==}
    engines: {node: '>= 0.10'}

  is-array-buffer@3.0.5:
    resolution: {integrity: sha512-DDfANUiiG2wC1qawP66qlTugJeL5HyzMpfr8lLK+jMQirGzNod0B12cFB/9q838Ru27sBwfw78/rdoU7RERz6A==}
    engines: {node: '>= 0.4'}

  is-arrayish@0.3.2:
    resolution: {integrity: sha512-eVRqCvVlZbuw3GrM63ovNSNAeA1K16kaR/LRY/92w0zxQ5/1YzwblUX652i4Xs9RwAGjW9d9y6X88t8OaAJfWQ==}

  is-async-function@2.1.1:
    resolution: {integrity: sha512-9dgM/cZBnNvjzaMYHVoxxfPj2QXt22Ev7SuuPrs+xav0ukGB0S6d4ydZdEiM48kLx5kDV+QBPrpVnFyefL8kkQ==}
    engines: {node: '>= 0.4'}

  is-bigint@1.1.0:
    resolution: {integrity: sha512-n4ZT37wG78iz03xPRKJrHTdZbe3IicyucEtdRsV5yglwc3GyUfbAfpSeD0FJ41NbUNSt5wbhqfp1fS+BgnvDFQ==}
    engines: {node: '>= 0.4'}

  is-binary-path@2.1.0:
    resolution: {integrity: sha512-ZMERYes6pDydyuGidse7OsHxtbI7WVeUEozgR/g7rd0xUimYNlvZRE/K2MgZTjWy725IfelLeVcEM97mmtRGXw==}
    engines: {node: '>=8'}

  is-boolean-object@1.2.2:
    resolution: {integrity: sha512-wa56o2/ElJMYqjCjGkXri7it5FbebW5usLw/nPmCMs5DeZ7eziSYZhSmPRn0txqeW4LnAmQQU7FgqLpsEFKM4A==}
    engines: {node: '>= 0.4'}

  is-buffer@1.1.6:
    resolution: {integrity: sha512-NcdALwpXkTm5Zvvbk7owOUSvVvBKDgKP5/ewfXEznmQFfs4ZRmanOeKBTjRVjka3QFoN6XJ+9F3USqfHqTaU5w==}

  is-bun-module@2.0.0:
    resolution: {integrity: sha512-gNCGbnnnnFAUGKeZ9PdbyeGYJqewpmc2aKHUEMO5nQPWU9lOmv7jcmQIv+qHD8fXW6W7qfuCwX4rY9LNRjXrkQ==}

  is-callable@1.2.7:
    resolution: {integrity: sha512-1BC0BVFhS/p0qtw6enp8e+8OD0UrK0oFLztSjNzhcKA3WDuJxxAPXzPuPtKkjEY9UUoEWlX/8fgKeu2S8i9JTA==}
    engines: {node: '>= 0.4'}

  is-core-module@2.16.1:
    resolution: {integrity: sha512-UfoeMA6fIJ8wTYFEUjelnaGI67v6+N7qXJEvQuIGa99l4xsCruSYOVSQ0uPANn4dAzm8lkYPaKLrrijLq7x23w==}
    engines: {node: '>= 0.4'}

  is-data-descriptor@1.0.1:
    resolution: {integrity: sha512-bc4NlCDiCr28U4aEsQ3Qs2491gVq4V8G7MQyws968ImqjKuYtTJXrl7Vq7jsN7Ly/C3xj5KWFrY7sHNeDkAzXw==}
    engines: {node: '>= 0.4'}

  is-data-view@1.0.2:
    resolution: {integrity: sha512-RKtWF8pGmS87i2D6gqQu/l7EYRlVdfzemCJN/P3UOs//x1QE7mfhvzHIApBTRf7axvT6DMGwSwBXYCT0nfB9xw==}
    engines: {node: '>= 0.4'}

  is-date-object@1.1.0:
    resolution: {integrity: sha512-PwwhEakHVKTdRNVOw+/Gyh0+MzlCl4R6qKvkhuvLtPMggI1WAHt9sOwZxQLSGpUaDnrdyDsomoRgNnCfKNSXXg==}
    engines: {node: '>= 0.4'}

  is-descriptor@1.0.3:
    resolution: {integrity: sha512-JCNNGbwWZEVaSPtS45mdtrneRWJFp07LLmykxeFV5F6oBvNF8vHSfJuJgoT472pSfk+Mf8VnlrspaFBHWM8JAw==}
    engines: {node: '>= 0.4'}

  is-docker@3.0.0:
    resolution: {integrity: sha512-eljcgEDlEns/7AXFosB5K/2nCM4P7FQPkGc/DWLy5rmFEWvZayGrik1d9/QIY5nJ4f9YsVvBkA6kJpHn9rISdQ==}
    engines: {node: ^12.20.0 || ^14.13.1 || >=16.0.0}
    hasBin: true

  is-extglob@2.1.1:
    resolution: {integrity: sha512-SbKbANkN603Vi4jEZv49LeVJMn4yGwsbzZworEoyEiutsN3nJYdbO36zfhGJ6QEDpOZIFkDtnq5JRxmvl3jsoQ==}
    engines: {node: '>=0.10.0'}

  is-finalizationregistry@1.1.1:
    resolution: {integrity: sha512-1pC6N8qWJbWoPtEjgcL2xyhQOP491EQjeUo3qTKcmV8YSDDJrOepfG8pcC7h/QgnQHYSv0mJ3Z/ZWxmatVrysg==}
    engines: {node: '>= 0.4'}

  is-fullwidth-code-point@3.0.0:
    resolution: {integrity: sha512-zymm5+u+sCsSWyD9qNaejV3DFvhCKclKdizYaJUuHA83RLjb7nSuGnddCHGv0hk+KY7BMAlsWeK4Ueg6EV6XQg==}
    engines: {node: '>=8'}

  is-fullwidth-code-point@4.0.0:
    resolution: {integrity: sha512-O4L094N2/dZ7xqVdrXhh9r1KODPJpFms8B5sGdJLPy664AgvXsreZUyCQQNItZRDlYug4xStLjNp/sz3HvBowQ==}
    engines: {node: '>=12'}

  is-fullwidth-code-point@5.0.0:
    resolution: {integrity: sha512-OVa3u9kkBbw7b8Xw5F9P+D/T9X+Z4+JruYVNapTjPYZYUznQ5YfWeFkOj606XYYW8yugTfC8Pj0hYqvi4ryAhA==}
    engines: {node: '>=18'}

  is-generator-function@1.1.0:
    resolution: {integrity: sha512-nPUB5km40q9e8UfN/Zc24eLlzdSf9OfKByBw9CIdw4H1giPMeA0OIJvbchsCu4npfI2QcMVBsGEBHKZ7wLTWmQ==}
    engines: {node: '>= 0.4'}

  is-glob@4.0.3:
    resolution: {integrity: sha512-xelSayHH36ZgE7ZWhli7pW34hNbNl8Ojv5KVmkJD4hBdD3th8Tfk9vYasLM+mXWOZhFkgZfxhLSnrwRr4elSSg==}
    engines: {node: '>=0.10.0'}

  is-in-ci@1.0.0:
    resolution: {integrity: sha512-eUuAjybVTHMYWm/U+vBO1sY/JOCgoPCXRxzdju0K+K0BiGW0SChEL1MLC0PoCIR1OlPo5YAp8HuQoUlsWEICwg==}
    engines: {node: '>=18'}
    hasBin: true

  is-inside-container@1.0.0:
    resolution: {integrity: sha512-KIYLCCJghfHZxqjYBE7rEy0OBuTd5xCHS7tHVgvCLkx7StIoaxwNW3hCALgEUjFfeRk+MG/Qxmp/vtETEF3tRA==}
    engines: {node: '>=14.16'}
    hasBin: true

  is-installed-globally@1.0.0:
    resolution: {integrity: sha512-K55T22lfpQ63N4KEN57jZUAaAYqYHEe8veb/TycJRk9DdSCLLcovXz/mL6mOnhQaZsQGwPhuFopdQIlqGSEjiQ==}
    engines: {node: '>=18'}

  is-map@2.0.3:
    resolution: {integrity: sha512-1Qed0/Hr2m+YqxnM09CjA2d/i6YZNfF6R2oRAOj36eUdS6qIV/huPJNSEpKbupewFs+ZsJlxsjjPbc0/afW6Lw==}
    engines: {node: '>= 0.4'}

  is-negative-zero@2.0.3:
    resolution: {integrity: sha512-5KoIu2Ngpyek75jXodFvnafB6DJgr3u8uuK0LEZJjrU19DrMD3EVERaR8sjz8CCGgpZvxPl9SuE1GMVPFHx1mw==}
    engines: {node: '>= 0.4'}

  is-npm@6.0.0:
    resolution: {integrity: sha512-JEjxbSmtPSt1c8XTkVrlujcXdKV1/tvuQ7GwKcAlyiVLeYFQ2VHat8xfrDJsIkhCdF/tZ7CiIR3sy141c6+gPQ==}
    engines: {node: ^12.20.0 || ^14.13.1 || >=16.0.0}

  is-number-object@1.1.1:
    resolution: {integrity: sha512-lZhclumE1G6VYD8VHe35wFaIif+CTy5SJIi5+3y4psDgWu4wPDoBhF8NxUOinEc7pHgiTsT6MaBb92rKhhD+Xw==}
    engines: {node: '>= 0.4'}

  is-number@3.0.0:
    resolution: {integrity: sha512-4cboCqIpliH+mAvFNegjZQ4kgKc3ZUhQVr3HvWbSh5q3WH2v82ct+T2Y1hdU5Gdtorx/cLifQjqCbL7bpznLTg==}
    engines: {node: '>=0.10.0'}

  is-number@7.0.0:
    resolution: {integrity: sha512-41Cifkg6e8TylSpdtTpeLVMqvSBEVzTttHvERD741+pnZ8ANv0004MRL43QKPDlK9cGvNp6NZWZUBlbGXYxxng==}
    engines: {node: '>=0.12.0'}

  is-path-inside@4.0.0:
    resolution: {integrity: sha512-lJJV/5dYS+RcL8uQdBDW9c9uWFLLBNRyFhnAKXw5tVqLlKZ4RMGZKv+YQ/IA3OhD+RpbJa1LLFM1FQPGyIXvOA==}
    engines: {node: '>=12'}

  is-promise@4.0.0:
    resolution: {integrity: sha512-hvpoI6korhJMnej285dSg6nu1+e6uxs7zG3BYAm5byqDsgJNWwxzM6z6iZiAgQR4TJ30JmBTOwqZUw3WlyH3AQ==}

  is-regex@1.2.1:
    resolution: {integrity: sha512-MjYsKHO5O7mCsmRGxWcLWheFqN9DJ/2TmngvjKXihe6efViPqc274+Fx/4fYj/r03+ESvBdTXK0V6tA3rgez1g==}
    engines: {node: '>= 0.4'}

  is-set@2.0.3:
    resolution: {integrity: sha512-iPAjerrse27/ygGLxw+EBR9agv9Y6uLeYVJMu+QNCoouJ1/1ri0mGrcWpfCqFZuzzx3WjtwxG098X+n4OuRkPg==}
    engines: {node: '>= 0.4'}

  is-shared-array-buffer@1.0.4:
    resolution: {integrity: sha512-ISWac8drv4ZGfwKl5slpHG9OwPNty4jOWPRIhBpxOoD+hqITiwuipOQ2bNthAzwA3B4fIjO4Nln74N0S9byq8A==}
    engines: {node: '>= 0.4'}

  is-stream@2.0.1:
    resolution: {integrity: sha512-hFoiJiTl63nn+kstHGBtewWSKnQLpyb155KHheA1l39uvtO9nWIop1p3udqPcUd/xbF1VLMO4n7OI6p7RbngDg==}
    engines: {node: '>=8'}

  is-stream@3.0.0:
    resolution: {integrity: sha512-LnQR4bZ9IADDRSkvpqMGvt/tEJWclzklNgSw48V5EAaAeDd6qGvN8ei6k5p0tvxSR171VmGyHuTiAOfxAbr8kA==}
    engines: {node: ^12.20.0 || ^14.13.1 || >=16.0.0}

  is-string@1.1.1:
    resolution: {integrity: sha512-BtEeSsoaQjlSPBemMQIrY1MY0uM6vnS1g5fmufYOtnxLGUZM2178PKbhsk7Ffv58IX+ZtcvoGwccYsh0PglkAA==}
    engines: {node: '>= 0.4'}

  is-symbol@1.1.1:
    resolution: {integrity: sha512-9gGx6GTtCQM73BgmHQXfDmLtfjjTUDSyoxTCbp5WtoixAhfgsDirWIcVQ/IHpvI5Vgd5i/J5F7B9cN/WlVbC/w==}
    engines: {node: '>= 0.4'}

  is-typed-array@1.1.15:
    resolution: {integrity: sha512-p3EcsicXjit7SaskXHs1hA91QxgTw46Fv6EFKKGS5DRFLD8yKnohjF3hxoju94b/OcMZoQukzpPpBE9uLVKzgQ==}
    engines: {node: '>= 0.4'}

  is-unicode-supported@2.1.0:
    resolution: {integrity: sha512-mE00Gnza5EEB3Ds0HfMyllZzbBrmLOX3vfWoj9A9PEnTfratQ/BcaJOuMhnkhjXvb2+FkY3VuHqtAGpTPmglFQ==}
    engines: {node: '>=18'}

  is-weakmap@2.0.2:
    resolution: {integrity: sha512-K5pXYOm9wqY1RgjpL3YTkF39tni1XajUIkawTLUo9EZEVUFga5gSQJF8nNS7ZwJQ02y+1YCNYcMh+HIf1ZqE+w==}
    engines: {node: '>= 0.4'}

  is-weakref@1.1.1:
    resolution: {integrity: sha512-6i9mGWSlqzNMEqpCp93KwRS1uUOodk2OJ6b+sq7ZPDSy2WuI5NFIxp/254TytR8ftefexkWn5xNiHUNpPOfSew==}
    engines: {node: '>= 0.4'}

  is-weakset@2.0.4:
    resolution: {integrity: sha512-mfcwb6IzQyOKTs84CQMrOwW4gQcaTOAWJ0zzJCl2WSPDrWk/OzDaImWFH3djXhb24g4eudZfLRozAvPGw4d9hQ==}
    engines: {node: '>= 0.4'}

  is-wsl@3.1.0:
    resolution: {integrity: sha512-UcVfVfaK4Sc4m7X3dUSoHoozQGBEFeDC+zVo06t98xe8CzHSZZBekNXH+tu0NalHolcJ/QAGqS46Hef7QXBIMw==}
    engines: {node: '>=16'}

  isarray@2.0.5:
    resolution: {integrity: sha512-xHjhDr3cNBK0BzdUJSPXZntQUx/mwMS5Rw4A7lPJ90XGAO6ISP/ePDNuo0vhqOZU+UD5JoodwCAAoZQd3FeAKw==}

  isexe@2.0.0:
    resolution: {integrity: sha512-RHxMLp9lnKHGHRng9QFhRCMbYAcVpn69smSGcq3f36xjgVVWThj4qqLbTLlq7Ssj8B+fIQ1EuCEGI2lKsyQeIw==}

  isows@1.0.7:
    resolution: {integrity: sha512-I1fSfDCZL5P0v33sVqeTDSpcstAg/N+wF5HS033mogOVIp4B+oHC7oOCsA3axAbBSGTJ8QubbNmnIRN/h8U7hg==}
    peerDependencies:
      ws: '*'

  iterator.prototype@1.1.5:
    resolution: {integrity: sha512-H0dkQoCa3b2VEeKQBOxFph+JAbcrQdE7KC0UkqwpLmv2EC4P41QXP+rqo9wYodACiG5/WM5s9oDApTU8utwj9g==}
    engines: {node: '>= 0.4'}

  jackspeak@3.4.3:
    resolution: {integrity: sha512-OGlZQpz2yfahA/Rd1Y8Cd9SIEsqvXkLVoSw/cgwhnhFMDbsQFeZYoJJ7bIZBS9BcamUW96asq/npPWugM+RQBw==}

  jiti@1.21.7:
    resolution: {integrity: sha512-/imKNG4EbWNrVjoNC/1H5/9GFy+tqjGBHCaSsN+P2RnPqjsLmv6UD3Ej+Kj8nBWaRAwyk7kK5ZUc+OEatnTR3A==}
    hasBin: true

  js-tokens@4.0.0:
    resolution: {integrity: sha512-RdJUflcE3cUzKiMqQgsCu06FPu9UdIJO0beYbPhHN4k6apgJtifcoCtT9bcxOpYBtpD2kCM6Sbzg4CausW/PKQ==}

  js-yaml@4.1.0:
    resolution: {integrity: sha512-wpxZs9NoxZaJESJGIZTyDEaYpl0FKSA+FB9aJiyemKhMwkxQg63h4T1KJgUGHpTqPDNRcmmYLugrRjJlBtWvRA==}
    hasBin: true

  json-bigint@1.0.0:
    resolution: {integrity: sha512-SiPv/8VpZuWbvLSMtTDU8hEfrZWg/mH/nV/b4o0CYbSxu1UIQPLdwKOCIyLQX+VIPO5vrLX3i8qtqFyhdPSUSQ==}

  json-buffer@3.0.1:
    resolution: {integrity: sha512-4bV5BfR2mqfQTJm+V5tPPdf+ZpuhiIvTuAB5g8kcrXOZpTT/QwwVRWBywX1ozr6lEuPdbHxwaJlm9G6mI2sfSQ==}

  json-schema-traverse@0.4.1:
    resolution: {integrity: sha512-xbbCH5dCYU5T8LcEhhuh7HJ88HXuW3qsI3Y0zOZFKfZEHcpWiHU/Jxzk629Brsab/mMiHQti9wMP+845RPe3Vg==}

  json-schema-traverse@1.0.0:
    resolution: {integrity: sha512-NM8/P9n3XjXhIZn1lLhkFaACTOURQXjWhV4BA/RnOv8xvgqtqpAX9IO4mRQxSx1Rlo4tqzeqb0sOlruaOy3dug==}

  json-stable-stringify-without-jsonify@1.0.1:
    resolution: {integrity: sha512-Bdboy+l7tA3OGW6FjyFHWkP5LuByj1Tk33Ljyq0axyzdk9//JSi2u3fP1QSmd1KNwq6VOKYGlAu87CisVir6Pw==}

  json5@1.0.2:
    resolution: {integrity: sha512-g1MWMLBiz8FKi1e4w0UyVL3w+iJceWAFBAaBnnGKOpNa5f8TLktkbre1+s6oICydWAm+HRUGTmI+//xv2hvXYA==}
    hasBin: true

  jsx-ast-utils@3.3.5:
    resolution: {integrity: sha512-ZZow9HBI5O6EPgSJLUb8n2NKgmVWTwCvHGwFuJlMjvLFqlGG6pjirPhtdsseaLZjSibD8eegzmYpUZwoIlj2cQ==}
    engines: {node: '>=4.0'}

  jwa@2.0.1:
    resolution: {integrity: sha512-hRF04fqJIP8Abbkq5NKGN0Bbr3JxlQ+qhZufXVr0DvujKy93ZCbXZMHDL4EOtodSbCWxOqR8MS1tXA5hwqCXDg==}

  jws@4.0.0:
    resolution: {integrity: sha512-KDncfTmOZoOMTFG4mBlG0qUIOlc03fmzH+ru6RgYVZhPkyiy/92Owlt/8UEN+a4TXR1FQetfIpJE8ApdvdVxTg==}

  jwt-decode@4.0.0:
    resolution: {integrity: sha512-+KJGIyHgkGuIq3IEBNftfhW/LfWhXUIY6OmyVWjliu5KH1y0fw7VQ8YndE2O4qZdMSd9SqbnC8GOcZEy0Om7sA==}
    engines: {node: '>=18'}

  keyv@4.5.4:
    resolution: {integrity: sha512-oxVHkHR/EJf2CNXnWxRLW6mg7JyCCUcG0DtEGmL2ctUo1PNTin1PUil+r/+4r5MpVgC/fn1kjsx7mjSujKqIpw==}

  kind-of@3.2.2:
    resolution: {integrity: sha512-NOW9QQXMoZGg/oqnVNoNTTIFEIid1627WCffUBJEdMxYApq7mNE7CpzucIPc+ZQg25Phej7IJSmX3hO+oblOtQ==}
    engines: {node: '>=0.10.0'}

  ky@1.8.2:
    resolution: {integrity: sha512-XybQJ3d4Ea1kI27DoelE5ZCT3bSJlibYTtQuMsyzKox3TMyayw1asgQdl54WroAm+fIA3ZCr8zXW2RpR7qWVpA==}
    engines: {node: '>=18'}

  language-subtag-registry@0.3.23:
    resolution: {integrity: sha512-0K65Lea881pHotoGEa5gDlMxt3pctLi2RplBb7Ezh4rRdLEOtgi7n4EwK9lamnUCkKBqaeKRVebTq6BAxSkpXQ==}

  language-tags@1.0.9:
    resolution: {integrity: sha512-MbjN408fEndfiQXbFQ1vnd+1NoLDsnQW41410oQBXiyXDMYH5z505juWa4KUE1LqxRC7DgOgZDbKLxHIwm27hA==}
    engines: {node: '>=0.10'}

  latest-version@9.0.0:
    resolution: {integrity: sha512-7W0vV3rqv5tokqkBAFV1LbR7HPOWzXQDpDgEuib/aJ1jsZZx6x3c2mBI+TJhJzOhkGeaLbCKEHXEXLfirtG2JA==}
    engines: {node: '>=18'}

  leac@0.6.0:
    resolution: {integrity: sha512-y+SqErxb8h7nE/fiEX07jsbuhrpO9lL8eca7/Y1nuWV2moNlXhyd59iDGcRf6moVyDMbmTNzL40SUyrFU/yDpg==}

  levn@0.4.1:
    resolution: {integrity: sha512-+bT2uH4E5LGE7h/n3evcS/sQlJXCpIp6ym8OWJ5eV6+67Dsql/LaaT7qJBAt2rzfoa/5QBGBhxDix1dMt2kQKQ==}
    engines: {node: '>= 0.8.0'}

  lilconfig@3.1.3:
    resolution: {integrity: sha512-/vlFKAoH5Cgt3Ie+JLhRbwOsCQePABiU3tJ1egGvyQ+33R/vcwM2Zl2QR/LzjsBeItPt3oSVXapn+m4nQDvpzw==}
    engines: {node: '>=14'}

  lines-and-columns@1.2.4:
    resolution: {integrity: sha512-7ylylesZQ/PV29jhEDl3Ufjo6ZX7gCqJr5F7PKrqc93v7fzSymt1BpwEU8nAUXs8qzzvqhbjhK5QZg6Mt/HkBg==}

  lint-staged@15.5.2:
    resolution: {integrity: sha512-YUSOLq9VeRNAo/CTaVmhGDKG+LBtA8KF1X4K5+ykMSwWST1vDxJRB2kv2COgLb1fvpCo+A/y9A0G0znNVmdx4w==}
    engines: {node: '>=18.12.0'}
    hasBin: true

  listr2@8.3.3:
    resolution: {integrity: sha512-LWzX2KsqcB1wqQ4AHgYb4RsDXauQiqhjLk+6hjbaeHG4zpjjVAB6wC/gz6X0l+Du1cN3pUB5ZlrvTbhGSNnUQQ==}
    engines: {node: '>=18.0.0'}

  locate-path@6.0.0:
    resolution: {integrity: sha512-iPZK6eYjbxRu3uB4/WZ3EsEIMJFMqAoopl3R+zuq0UjcAm/MO6KCweDgPfP3elTztoKP3KtnVHxTn2NHBSDVUw==}
    engines: {node: '>=10'}

  lodash.camelcase@4.3.0:
    resolution: {integrity: sha512-TwuEnCnxbc3rAvhf/LbG7tJUDzhqXyFnv3dtzLOPgCG/hODL7WFnsbwktkD7yUV0RrreP/l1PALq/YSg6VvjlA==}

  lodash.merge@4.6.2:
    resolution: {integrity: sha512-0KpjqXRVvrYyCsX1swR/XTK0va6VQkQM6MNo7PqW77ByjAhoARA8EfrP1N4+KlKj8YS0ZUCtRT/YUuhyYDujIQ==}

  log-update@6.1.0:
    resolution: {integrity: sha512-9ie8ItPR6tjY5uYJh8K/Zrv/RMZ5VOlOWvtZdEHYSTFKZfIBPQa9tOAEeAWhd+AnIneLJ22w5fjOYtoutpWq5w==}
    engines: {node: '>=18'}

  long@5.3.2:
    resolution: {integrity: sha512-mNAgZ1GmyNhD7AuqnTG3/VQ26o760+ZYBPKjPvugO8+nLbYfX6TVpJPseBvopbdY+qpZ/lKUnmEc1LeZYS3QAA==}

  loose-envify@1.4.0:
    resolution: {integrity: sha512-lyuxPGr/Wfhrlem2CL/UcnUc1zcqKAImBDzukY7Y5F/yQiNdko6+fRLevlw1HgMySw7f611UIY408EtxRSoK3Q==}
    hasBin: true

  lowlight@3.3.0:
    resolution: {integrity: sha512-0JNhgFoPvP6U6lE/UdVsSq99tn6DhjjpAj5MxG49ewd2mOBVtwWYIT8ClyABhq198aXXODMU6Ox8DrGy/CpTZQ==}

  lru-cache@10.4.3:
    resolution: {integrity: sha512-JNAzZcXrCt42VGLuYz0zfAzDfAvJWW6AfYlDBQyDV5DClI2m5sAmK+OIO7s59XfsRsWHp02jAJrRadPRGTt6SQ==}

  lucide-react@0.468.0:
    resolution: {integrity: sha512-6koYRhnM2N0GGZIdXzSeiNwguv1gt/FAjZOiPl76roBi3xKEXa4WmfpxgQwTTL4KipXjefrnf3oV4IsYhi4JFA==}
    peerDependencies:
      react: ^16.5.1 || ^17.0.0 || ^18.0.0 || ^19.0.0-rc

  marked@15.0.12:
    resolution: {integrity: sha512-8dD6FusOQSrpv9Z1rdNMdlSgQOIP880DHqnohobOmYLElGEqAL/JvxvuxZO16r4HtjTlfPRDC1hbvxC9dPN2nA==}
    engines: {node: '>= 18'}
    hasBin: true

  math-intrinsics@1.1.0:
    resolution: {integrity: sha512-/IXtbwEk5HTPyEwyKX6hGkYXxM9nbj64B+ilVJnC/R6B0pH5G4V3b0pVbL7DBj4tkhBAppbQUlf6F6Xl9LHu1g==}
    engines: {node: '>= 0.4'}

  media-typer@1.1.0:
    resolution: {integrity: sha512-aisnrDP4GNe06UcKFnV5bfMNPBUw4jsLGaWwWfnH3v02GnBuXX2MCVn5RbrWo0j3pczUilYblq7fQ7Nw2t5XKw==}
    engines: {node: '>= 0.8'}

  merge-descriptors@2.0.0:
    resolution: {integrity: sha512-Snk314V5ayFLhp3fkUREub6WtjBfPdCPY1Ln8/8munuLuiYhsABgBVWsozAG+MWMbVEvcdcpbi9R7ww22l9Q3g==}
    engines: {node: '>=18'}

  merge-stream@2.0.0:
    resolution: {integrity: sha512-abv/qOcuPfk3URPfDzmZU1LKmuw8kT+0nIHvKrKgFrwifol/doWcdA4ZqsWQ8ENrFKkd67Mfpo/LovbIUsbt3w==}

  merge2@1.4.1:
    resolution: {integrity: sha512-8q7VEgMJW4J8tcfVPy8g09NcQwZdbwFEqhe/WZkoIzjn/3TGDwtOCYtXGxA3O8tPzpczCCDgv+P2P5y00ZJOOg==}
    engines: {node: '>= 8'}

  micromatch@4.0.8:
    resolution: {integrity: sha512-PXwfBhYu0hBCPw8Dn0E+WDYb7af3dSLVWKi3HGv84IdF4TyFoC0ysxFd0Goxw7nSv4T/PzEJQxsYsEiFCKo2BA==}
    engines: {node: '>=8.6'}

  mime-db@1.54.0:
    resolution: {integrity: sha512-aU5EJuIN2WDemCcAp2vFBfp/m4EAhWJnUNSSw0ixs7/kXbd6Pg64EmwJkNdFhB8aWt1sH2CTXrLxo/iAGV3oPQ==}
    engines: {node: '>= 0.6'}

  mime-types@3.0.1:
    resolution: {integrity: sha512-xRc4oEhT6eaBpU1XF7AjpOFD+xQmXNB5OVKwp4tqCuBpHLS/ZbBDrc07mYTDqVMg6PfxUjjNp85O6Cd2Z/5HWA==}
    engines: {node: '>= 0.6'}

  mimic-fn@2.1.0:
    resolution: {integrity: sha512-OqbOk5oEQeAZ8WXWydlu9HJjz9WVdEIvamMCcXmuqUYjTknH/sqsWvhQ3vgwKFRR1HpjvNBKQ37nbJgYzGqGcg==}
    engines: {node: '>=6'}

  mimic-fn@4.0.0:
    resolution: {integrity: sha512-vqiC06CuhBTUdZH+RYl8sFrL096vA45Ok5ISO6sE/Mr1jRbGH4Csnhi8f3wKVl7x8mO4Au7Ir9D3Oyv1VYMFJw==}
    engines: {node: '>=12'}

  mimic-function@5.0.1:
    resolution: {integrity: sha512-VP79XUPxV2CigYP3jWwAUFSku2aKqBH7uTAapFWCBqutsbmDo96KY5o8uh6U+/YSIn5OxJnXp73beVkpqMIGhA==}
    engines: {node: '>=18'}

  minimatch@3.1.2:
    resolution: {integrity: sha512-J7p63hRiAjw1NDEww1W7i37+ByIrOWO5XQQAzZ3VOcL0PNybwpfmV/N05zFAzwQ9USyEcX6t3UO+K5aqBQOIHw==}

  minimatch@9.0.5:
    resolution: {integrity: sha512-G6T0ZX48xgozx7587koeX9Ys2NYy6Gmv//P89sEte9V9whIapMNF4idKxnW2QtCcLiTWlb/wfCabAtAFWhhBow==}
    engines: {node: '>=16 || 14 >=14.17'}

  minimist@1.2.8:
    resolution: {integrity: sha512-2yyAR8qBkN3YuheJanUpWC5U3bb5osDywNB8RzDVlDwDHbocAJveqqj1u8+SVD7jkWT4yvsHCpWqqWqAxb0zCA==}

  minipass@7.1.2:
    resolution: {integrity: sha512-qOOzS1cBTWYF4BH8fVePDBOO9iptMnGUEZwNc/cMWnTV2nVLZ7VoNWEPHkYczZA0pdoA7dl6e7FL659nX9S2aw==}
    engines: {node: '>=16 || 14 >=14.17'}

  minizlib@3.0.2:
    resolution: {integrity: sha512-oG62iEk+CYt5Xj2YqI5Xi9xWUeZhDI8jjQmC5oThVH5JGCTgIjr7ciJDzC7MBzYd//WvR1OTmP5Q38Q8ShQtVA==}
    engines: {node: '>= 18'}

  mkdirp@3.0.1:
    resolution: {integrity: sha512-+NsyUUAZDmo6YVHzL/stxSu3t9YS1iljliy3BSDrXJ/dkn1KYdmtZODGGjLcc9XLgVVpH4KshHB8XmZgMhaBXg==}
    engines: {node: '>=10'}
    hasBin: true

  module-details-from-path@1.0.4:
    resolution: {integrity: sha512-EGWKgxALGMgzvxYF1UyGTy0HXX/2vHLkw6+NvDKW2jypWbHpjQuj4UMcqQWXHERJhVGKikolT06G3bcKe4fi7w==}

  motion-dom@12.22.0:
    resolution: {integrity: sha512-ooH7+/BPw9gOsL9VtPhEJHE2m4ltnhMlcGMhEqA0YGNhKof7jdaszvsyThXI6LVIKshJUZ9/CP6HNqQhJfV7kw==}

  motion-utils@12.19.0:
    resolution: {integrity: sha512-BuFTHINYmV07pdWs6lj6aI63vr2N4dg0vR+td0rtrdpWOhBzIkEklZyLcvKBoEtwSqx8Jg06vUB5RS0xDiUybw==}

  ms@2.1.3:
    resolution: {integrity: sha512-6FlzubTLZG3J2a/NVCAleEhjzq5oxgHyaCU9yYXvcLsvoVaHJq/s5xXI6/XXP6tz7R9xAOtHnSO/tXtF3WRTlA==}

  mz@2.7.0:
    resolution: {integrity: sha512-z81GNO7nnYMEhrGh9LeymoE4+Yr0Wn5McHIZMK5cfQCl+NDX08sCZgUc9/6MHni9IWuFLm1Z3HTCXu2z9fN62Q==}

  nanoid@3.3.11:
    resolution: {integrity: sha512-N8SpfPUnUp1bK+PMYW8qSWdl9U+wwNWI4QKxOYDy9JAro3WMX7p2OeVRF9v+347pnakNevPmiHhNmZ2HbFA76w==}
    engines: {node: ^10 || ^12 || ^13.7 || ^14 || >=15.0.1}
    hasBin: true

  napi-postinstall@0.3.0:
    resolution: {integrity: sha512-M7NqKyhODKV1gRLdkwE7pDsZP2/SC2a2vHkOYh9MCpKMbWVfyVfUw5MaH83Fv6XMjxr5jryUp3IDDL9rlxsTeA==}
    engines: {node: ^12.20.0 || ^14.18.0 || >=16.0.0}
    hasBin: true

  natural-compare@1.4.0:
    resolution: {integrity: sha512-OWND8ei3VtNC9h7V60qff3SVobHr996CTwgxubgyQYEpg290h9J0buyECNNJexkFm5sOajh5G116RYA1c8ZMSw==}

  negotiator@1.0.0:
    resolution: {integrity: sha512-8Ofs/AUQh8MaEcrlq5xOX0CQ9ypTF5dl78mjlMNfOK08fzpgTHQRQPBxcPlEtIw0yRpws+Zo/3r+5WRby7u3Gg==}
    engines: {node: '>= 0.6'}

  next-intl@4.3.4:
    resolution: {integrity: sha512-VWLIDlGbnL/o4LnveJTJD1NOYN8lh3ZAGTWw2krhfgg53as3VsS4jzUVnArJdqvwtlpU/2BIDbWTZ7V4o1jFEw==}
    peerDependencies:
      next: ^12.0.0 || ^13.0.0 || ^14.0.0 || ^15.0.0
      react: ^16.8.0 || ^17.0.0 || ^18.0.0 || >=19.0.0-rc <19.0.0 || ^19.0.0
      typescript: ^5.0.0
    peerDependenciesMeta:
      typescript:
        optional: true

  next-themes@0.4.6:
    resolution: {integrity: sha512-pZvgD5L0IEvX5/9GWyHMf3m8BKiVQwsCMHfoFosXtXBMnaS0ZnIJ9ST4b4NqLVKDEm8QBxoNNGNaBv2JNF6XNA==}
    peerDependencies:
      react: ^16.8 || ^17 || ^18 || ^19 || ^19.0.0-rc
      react-dom: ^16.8 || ^17 || ^18 || ^19 || ^19.0.0-rc

  next@15.3.5:
    resolution: {integrity: sha512-RkazLBMMDJSJ4XZQ81kolSpwiCt907l0xcgcpF4xC2Vml6QVcPNXW0NQRwQ80FFtSn7UM52XN0anaw8TEJXaiw==}
    engines: {node: ^18.18.0 || ^19.8.0 || >= 20.0.0}
    hasBin: true
    peerDependencies:
      '@opentelemetry/api': ^1.1.0
      '@playwright/test': ^1.41.2
      babel-plugin-react-compiler: '*'
      react: ^18.2.0 || 19.0.0-rc-de68d2f4-20241204 || ^19.0.0
      react-dom: ^18.2.0 || 19.0.0-rc-de68d2f4-20241204 || ^19.0.0
      sass: ^1.3.0
    peerDependenciesMeta:
      '@opentelemetry/api':
        optional: true
      '@playwright/test':
        optional: true
      babel-plugin-react-compiler:
        optional: true
      sass:
        optional: true

  node-domexception@1.0.0:
    resolution: {integrity: sha512-/jKZoMpw0F8GRwl4/eLROPA3cfcXtLApP0QzLmUT/HuPCZWyB7IY9ZrMeKw2O/nFIqPQB3PVM9aYm0F312AXDQ==}
    engines: {node: '>=10.5.0'}
    deprecated: Use your platform's native DOMException instead

  node-fetch@2.7.0:
    resolution: {integrity: sha512-c4FRfUm/dbcWZ7U+1Wq0AwCyFL+3nt2bEw05wfxSz+DWpWsitgmSgYmy2dQdWyKC1694ELPqMs/YzUSNozLt8A==}
    engines: {node: 4.x || >=6.0.0}
    peerDependencies:
      encoding: ^0.1.0
    peerDependenciesMeta:
      encoding:
        optional: true

  node-fetch@3.3.2:
    resolution: {integrity: sha512-dRB78srN/l6gqWulah9SrxeYnxeddIG30+GOqK/9OlLVyLg3HPnr6SqOWTWOXKRwC2eGYCkZ59NNuSgvSrpgOA==}
    engines: {node: ^12.20.0 || ^14.13.1 || >=16.0.0}

  node-releases@2.0.19:
    resolution: {integrity: sha512-xxOWJsBKtzAq7DY0J+DTzuz58K8e7sJbdgwkbMWQe8UYB6ekmsQ45q0M/tJDsGaZmbC+l7n57UV8Hl5tHxO9uw==}

  normalize-package-data@6.0.2:
    resolution: {integrity: sha512-V6gygoYb/5EmNI+MEGrWkC+e6+Rr7mTmfHrxDbLzxQogBkgzo76rkok0Am6thgSF7Mv2nLOajAJj5vDJZEFn7g==}
    engines: {node: ^16.14.0 || >=18.0.0}

  normalize-path@3.0.0:
    resolution: {integrity: sha512-6eZs5Ls3WtCisHWp9S2GUy8dqkpGi4BVSz3GaqiE6ezub0512ESztXUwUB6C6IKbQkY2Pnb/mD4WYojCRwcwLA==}
    engines: {node: '>=0.10.0'}

  normalize-range@0.1.2:
    resolution: {integrity: sha512-bdok/XvKII3nUpklnV6P2hxtMNrCboOjAcyBuQnWEhO665FwrSNRxU+AqpsyvO6LgGYPspN+lu5CLtw4jPRKNA==}
    engines: {node: '>=0.10.0'}

  npm-normalize-package-bin@4.0.0:
    resolution: {integrity: sha512-TZKxPvItzai9kN9H/TkmCtx/ZN/hvr3vUycjlfmH0ootY9yFBzNOpiXAdIn1Iteqsvk4lQn6B5PTrt+n6h8k/w==}
    engines: {node: ^18.17.0 || >=20.5.0}

  npm-run-path@5.3.0:
    resolution: {integrity: sha512-ppwTtiJZq0O/ai0z7yfudtBpWIoxM8yE6nHi1X47eFR2EWORqfbu6CnPlNsjeN683eT0qG6H/Pyf9fCcvjnnnQ==}
    engines: {node: ^12.20.0 || ^14.13.1 || >=16.0.0}

  object-assign@4.1.1:
    resolution: {integrity: sha512-rJgTQnkUnH1sFw8yT6VSU3zD3sWmu6sZhIseY8VX+GRu3P6F7Fu+JNDoXfklElbLJSnc3FUQHVe4cU5hj+BcUg==}
    engines: {node: '>=0.10.0'}

  object-hash@3.0.0:
    resolution: {integrity: sha512-RSn9F68PjH9HqtltsSnqYC1XXoWe9Bju5+213R98cNGttag9q9yAOTzdbsqvIa7aNm5WffBZFpWYr2aWrklWAw==}
    engines: {node: '>= 6'}

  object-inspect@1.13.4:
    resolution: {integrity: sha512-W67iLl4J2EXEGTbfeHCffrjDfitvLANg0UlX3wFUUSTx92KXRFegMHUVgSqE+wvhAbi4WqjGg9czysTV2Epbew==}
    engines: {node: '>= 0.4'}

  object-keys@1.1.1:
    resolution: {integrity: sha512-NuAESUOUMrlIXOfHKzD6bpPu3tYt3xvjNdRIQ+FeT0lNb4K8WR70CaDxhuNguS2XG+GjkyMwOzsN5ZktImfhLA==}
    engines: {node: '>= 0.4'}

  object.assign@4.1.7:
    resolution: {integrity: sha512-nK28WOo+QIjBkDduTINE4JkF/UJJKyf2EJxvJKfblDpyg0Q+pkOHNTL0Qwy6NP6FhE/EnzV73BxxqcJaXY9anw==}
    engines: {node: '>= 0.4'}

  object.entries@1.1.9:
    resolution: {integrity: sha512-8u/hfXFRBD1O0hPUjioLhoWFHRmt6tKA4/vZPyckBr18l1KE9uHrFaFaUi8MDRTpi4uak2goyPTSNJLXX2k2Hw==}
    engines: {node: '>= 0.4'}

  object.fromentries@2.0.8:
    resolution: {integrity: sha512-k6E21FzySsSK5a21KRADBd/NGneRegFO5pLHfdQLpRDETUNJueLXs3WCzyQ3tFRDYgbq3KHGXfTbi2bs8WQ6rQ==}
    engines: {node: '>= 0.4'}

  object.groupby@1.0.3:
    resolution: {integrity: sha512-+Lhy3TQTuzXI5hevh8sBGqbmurHbbIjAi0Z4S63nthVLmLxfbj4T54a4CfZrXIrt9iP4mVAPYMo/v99taj3wjQ==}
    engines: {node: '>= 0.4'}

  object.values@1.2.1:
    resolution: {integrity: sha512-gXah6aZrcUxjWg2zR2MwouP2eHlCBzdV4pygudehaKXSGW4v2AsRQUK+lwwXhii6KFZcunEnmSUoYp5CXibxtA==}
    engines: {node: '>= 0.4'}

  on-finished@2.4.1:
    resolution: {integrity: sha512-oVlzkg3ENAhCk2zdv7IJwd/QUD4z2RxRwpkcGY8psCVcCYZNq4wYnVWALHM+brtuJjePWiYF/ClmuDr8Ch5+kg==}
    engines: {node: '>= 0.8'}

  once@1.4.0:
    resolution: {integrity: sha512-lNaJgI+2Q5URQBkccEKHTQOPaXdUxnZZElQTZY0MFUAuaEqe1E+Nyvgdz/aIyNi6Z9MzO5dv1H8n58/GELp3+w==}

  onetime@5.1.2:
    resolution: {integrity: sha512-kbpaSSGJTWdAY5KPVeMOKXSrPtr8C8C7wodJbcsd51jRnmD+GZu8Y0VoU6Dm5Z4vWr0Ig/1NKuWRKf7j5aaYSg==}
    engines: {node: '>=6'}

  onetime@6.0.0:
    resolution: {integrity: sha512-1FlR+gjXK7X+AsAHso35MnyN5KqGwJRi/31ft6x0M194ht7S+rWAvd7PHss9xSKMzE0asv1pyIHaJYq+BbacAQ==}
    engines: {node: '>=12'}

  onetime@7.0.0:
    resolution: {integrity: sha512-VXJjc87FScF88uafS3JllDgvAm+c/Slfz06lorj2uAY34rlUu0Nt+v8wreiImcrgAjjIHp1rXpTDlLOGw29WwQ==}
    engines: {node: '>=18'}

  open@10.2.0:
    resolution: {integrity: sha512-YgBpdJHPyQ2UE5x+hlSXcnejzAvD0b22U2OuAP+8OnlJT+PjWPxtgmGqKKc+RgTM63U9gN0YzrYc71R2WT/hTA==}
    engines: {node: '>=18'}

  optionator@0.9.4:
    resolution: {integrity: sha512-6IpQ7mKUxRcZNLIObR0hz7lxsapSSIYNZJwXPGeF0mTVqGKFIXj1DQcMoT22S3ROcLyY/rz0PWaWZ9ayWmad9g==}
    engines: {node: '>= 0.8.0'}

  own-keys@1.0.1:
    resolution: {integrity: sha512-qFOyK5PjiWZd+QQIh+1jhdb9LpxTF0qs7Pm8o5QHYZ0M3vKqSqzsZaEB6oWlxZ+q2sJBMI/Ktgd2N5ZwQoRHfg==}
    engines: {node: '>= 0.4'}

  p-limit@3.1.0:
    resolution: {integrity: sha512-TYOanM3wGwNGsZN2cVTYPArw454xnXj5qmWF1bEoAc4+cU/ol7GVh7odevjp1FNHduHc3KZMcFduxU5Xc6uJRQ==}
    engines: {node: '>=10'}

  p-locate@5.0.0:
    resolution: {integrity: sha512-LaNjtRWUBY++zB5nE/NwcaoMylSPk+S+ZHNB1TzdbMJMny6dynpAGt7X/tl/QYq3TIeE6nxHppbo2LGymrG5Pw==}
    engines: {node: '>=10'}

  package-json-from-dist@1.0.1:
    resolution: {integrity: sha512-UEZIS3/by4OC8vL3P2dTXRETpebLI2NiI5vIrjaD/5UtrkFX/tNbwjTSRAGC/+7CAo2pIcBaRgWmcBBHcsaCIw==}

  package-json@10.0.1:
    resolution: {integrity: sha512-ua1L4OgXSBdsu1FPb7F3tYH0F48a6kxvod4pLUlGY9COeJAJQNX/sNH2IiEmsxw7lqYiAwrdHMjz1FctOsyDQg==}
    engines: {node: '>=18'}

  parent-module@1.0.1:
    resolution: {integrity: sha512-GQ2EWRpQV8/o+Aw8YqtfZZPfNRWZYkbidE9k5rpl/hC3vtHHBfGm2Ifi6qWV+coDGkrUKZAxE3Lot5kcsRlh+g==}
    engines: {node: '>=6'}

  parse-json@8.3.0:
    resolution: {integrity: sha512-ybiGyvspI+fAoRQbIPRddCcSTV9/LsJbf0e/S85VLowVGzRmokfneg2kwVW/KU5rOXrPSbF1qAKPMgNTqqROQQ==}
    engines: {node: '>=18'}

  parseley@0.12.1:
    resolution: {integrity: sha512-e6qHKe3a9HWr0oMRVDTRhKce+bRO8VGQR3NyVwcjwrbhMmFCX9KszEV35+rn4AdilFAq9VPxP/Fe1wC9Qjd2lw==}

  parseurl@1.3.3:
    resolution: {integrity: sha512-CiyeOxFT/JZyN5m0z9PfXw4SCBJ6Sygz1Dpl0wqjlhDEGGBP1GnsUVEL0p63hoG1fcj3fHynXi9NYO4nWOL+qQ==}
    engines: {node: '>= 0.8'}

  patch-console@2.0.0:
    resolution: {integrity: sha512-0YNdUceMdaQwoKce1gatDScmMo5pu/tfABfnzEqeG0gtTmd7mh/WcwgUjtAeOU7N8nFFlbQBnFK2gXW5fGvmMA==}
    engines: {node: ^12.20.0 || ^14.13.1 || >=16.0.0}

  path-exists@4.0.0:
    resolution: {integrity: sha512-ak9Qy5Q7jYb2Wwcey5Fpvg2KoAc/ZIhLSLOSBmRmygPsGwkVVt0fZa0qrtMz+m6tJTAHfZQ8FnmB4MG4LWy7/w==}
    engines: {node: '>=8'}

  path-key@3.1.1:
    resolution: {integrity: sha512-ojmeN0qd+y0jszEtoY48r0Peq5dwMEkIlCOu6Q5f41lfkswXuKtYrhgoTpLnyIcHm24Uhqx+5Tqm2InSwLhE6Q==}
    engines: {node: '>=8'}

  path-key@4.0.0:
    resolution: {integrity: sha512-haREypq7xkM7ErfgIyA0z+Bj4AGKlMSdlQE2jvJo6huWD1EdkKYV+G/T4nq0YEF2vgTT8kqMFKo1uHn950r4SQ==}
    engines: {node: '>=12'}

  path-parse@1.0.7:
    resolution: {integrity: sha512-LDJzPVEEEPR+y48z93A0Ed0yXb8pAByGWo/k5YYdYgpY2/2EsOsksJrq7lOHxryrVOn1ejG6oAp8ahvOIQD8sw==}

  path-scurry@1.11.1:
    resolution: {integrity: sha512-Xa4Nw17FS9ApQFJ9umLiJS4orGjm7ZzwUrwamcGQuHSzDyth9boKDaycYdDcZDuqYATXw4HFXgaqWTctW/v1HA==}
    engines: {node: '>=16 || 14 >=14.18'}

  path-to-regexp@8.2.0:
    resolution: {integrity: sha512-TdrF7fW9Rphjq4RjrW0Kp2AW0Ahwu9sRGTkS6bvDi0SCwZlEZYmcfDbEsTz8RVk0EHIS/Vd1bv3JhG+1xZuAyQ==}
    engines: {node: '>=16'}

  peberminta@0.9.0:
    resolution: {integrity: sha512-XIxfHpEuSJbITd1H3EeQwpcZbTLHc+VVr8ANI9t5sit565tsI4/xK3KWTUFE2e6QiangUkh3B0jihzmGnNrRsQ==}

  picocolors@1.1.1:
    resolution: {integrity: sha512-xceH2snhtb5M9liqDsmEw56le376mTZkEX/jEb/RxNFyegNul7eNslCXP9FDj/Lcu0X8KEyMceP2ntpaHrDEVA==}

  picomatch@2.3.1:
    resolution: {integrity: sha512-JU3teHTNjmE2VCGFzuY8EXzCDVwEqB2a8fsIvwaStHhAWJEeVd1o1QD80CU6+ZdEXXSLbSsuLwJjkCBWqRQUVA==}
    engines: {node: '>=8.6'}

  picomatch@4.0.2:
    resolution: {integrity: sha512-M7BAV6Rlcy5u+m6oPhAPFgJTzAioX/6B0DxyvDlo9l8+T3nLKbrczg2WLUyzd45L8RqfUMyGPzekbMvX2Ldkwg==}
    engines: {node: '>=12'}

  pidtree@0.6.0:
    resolution: {integrity: sha512-eG2dWTVw5bzqGRztnHExczNxt5VGsE6OwTeCG3fdUf9KBsZzO3R5OIIIzWR+iZA0NtZ+RDVdaoE2dK1cn6jH4g==}
    engines: {node: '>=0.10'}
    hasBin: true

  pify@2.3.0:
    resolution: {integrity: sha512-udgsAY+fTnvv7kI7aaxbqwWNb0AHiB0qBO89PZKPkoTmGOgdbrHDKD+0B2X4uTfJ/FT1R09r9gTsjUjNJotuog==}
    engines: {node: '>=0.10.0'}

  pirates@4.0.7:
    resolution: {integrity: sha512-TfySrs/5nm8fQJDcBDuUng3VOUKsd7S+zqvbOTiGXHfxX4wK31ard+hoNuvkicM/2YFzlpDgABOevKSsB4G/FA==}
    engines: {node: '>= 6'}

  pkce-challenge@5.0.0:
    resolution: {integrity: sha512-ueGLflrrnvwB3xuo/uGob5pd5FN7l0MsLf0Z87o/UQmRtwjvfylfc9MurIxRAWywCYTgrvpXBcqjV4OfCYGCIQ==}
    engines: {node: '>=16.20.0'}

  possible-typed-array-names@1.1.0:
    resolution: {integrity: sha512-/+5VFTchJDoVj3bhoqi6UeymcD00DAwb1nJwamzPvHEszJ4FpF6SNNbUbOS8yI56qHzdV8eK0qEfOSiodkTdxg==}
    engines: {node: '>= 0.4'}

  postcss-import@15.1.0:
    resolution: {integrity: sha512-hpr+J05B2FVYUAXHeK1YyI267J/dDDhMU6B6civm8hSY1jYJnBXxzKDKDswzJmtLHryrjhnDjqqp/49t8FALew==}
    engines: {node: '>=14.0.0'}
    peerDependencies:
      postcss: ^8.0.0

  postcss-js@4.0.1:
    resolution: {integrity: sha512-dDLF8pEO191hJMtlHFPRa8xsizHaM82MLfNkUHdUtVEV3tgTp5oj+8qbEqYM57SLfc74KSbw//4SeJma2LRVIw==}
    engines: {node: ^12 || ^14 || >= 16}
    peerDependencies:
      postcss: ^8.4.21

  postcss-load-config@4.0.2:
    resolution: {integrity: sha512-bSVhyJGL00wMVoPUzAVAnbEoWyqRxkjv64tUl427SKnPrENtq6hJwUojroMz2VB+Q1edmi4IfrAPpami5VVgMQ==}
    engines: {node: '>= 14'}
    peerDependencies:
      postcss: '>=8.0.9'
      ts-node: '>=9.0.0'
    peerDependenciesMeta:
      postcss:
        optional: true
      ts-node:
        optional: true

  postcss-nested@6.2.0:
    resolution: {integrity: sha512-HQbt28KulC5AJzG+cZtj9kvKB93CFCdLvog1WFLf1D+xmMvPGlBstkpTEZfK5+AN9hfJocyBFCNiqyS48bpgzQ==}
    engines: {node: '>=12.0'}
    peerDependencies:
      postcss: ^8.2.14

  postcss-selector-parser@6.1.2:
    resolution: {integrity: sha512-Q8qQfPiZ+THO/3ZrOrO0cJJKfpYCagtMUkXbnEfmgUjwXg6z/WBeOyS9APBBPCTSiDV+s4SwQGu8yFsiMRIudg==}
    engines: {node: '>=4'}

  postcss-value-parser@4.2.0:
    resolution: {integrity: sha512-1NNCs6uurfkVbeXG4S8JFT9t19m45ICnif8zWLd5oPSZ50QnwMfK+H3jv408d4jw/7Bttv5axS5IiHoLaVNHeQ==}

  postcss@8.4.31:
    resolution: {integrity: sha512-PS08Iboia9mts/2ygV3eLpY5ghnUcfLV/EXTOW1E2qYxJKGGBUtNjN76FYHnMs36RmARn41bC0AZmn+rR0OVpQ==}
    engines: {node: ^10 || ^12 || >=14}

  postcss@8.4.49:
    resolution: {integrity: sha512-OCVPnIObs4N29kxTjzLfUryOkvZEq+pf8jTF0lg8E7uETuWHA+v7j3c/xJmiqpX450191LlmZfUKkXxkTry7nA==}
    engines: {node: ^10 || ^12 || >=14}

  prelude-ls@1.2.1:
    resolution: {integrity: sha512-vkcDPrRZo1QZLbn5RLGPpg/WmIQ65qoWWhcGKf/b5eplkkarX0m9z8ppCat4mlOqUsWpyNuYgO3VRyrYHSzX5g==}
    engines: {node: '>= 0.8.0'}

  prettier-plugin-tailwindcss@0.6.13:
    resolution: {integrity: sha512-uQ0asli1+ic8xrrSmIOaElDu0FacR4x69GynTh2oZjFY10JUt6EEumTQl5tB4fMeD6I1naKd+4rXQQ7esT2i1g==}
    engines: {node: '>=14.21.3'}
    peerDependencies:
      '@ianvs/prettier-plugin-sort-imports': '*'
      '@prettier/plugin-pug': '*'
      '@shopify/prettier-plugin-liquid': '*'
      '@trivago/prettier-plugin-sort-imports': '*'
      '@zackad/prettier-plugin-twig': '*'
      prettier: ^3.0
      prettier-plugin-astro: '*'
      prettier-plugin-css-order: '*'
      prettier-plugin-import-sort: '*'
      prettier-plugin-jsdoc: '*'
      prettier-plugin-marko: '*'
      prettier-plugin-multiline-arrays: '*'
      prettier-plugin-organize-attributes: '*'
      prettier-plugin-organize-imports: '*'
      prettier-plugin-sort-imports: '*'
      prettier-plugin-style-order: '*'
      prettier-plugin-svelte: '*'
    peerDependenciesMeta:
      '@ianvs/prettier-plugin-sort-imports':
        optional: true
      '@prettier/plugin-pug':
        optional: true
      '@shopify/prettier-plugin-liquid':
        optional: true
      '@trivago/prettier-plugin-sort-imports':
        optional: true
      '@zackad/prettier-plugin-twig':
        optional: true
      prettier-plugin-astro:
        optional: true
      prettier-plugin-css-order:
        optional: true
      prettier-plugin-import-sort:
        optional: true
      prettier-plugin-jsdoc:
        optional: true
      prettier-plugin-marko:
        optional: true
      prettier-plugin-multiline-arrays:
        optional: true
      prettier-plugin-organize-attributes:
        optional: true
      prettier-plugin-organize-imports:
        optional: true
      prettier-plugin-sort-imports:
        optional: true
      prettier-plugin-style-order:
        optional: true
      prettier-plugin-svelte:
        optional: true

  prettier@3.6.2:
    resolution: {integrity: sha512-I7AIg5boAr5R0FFtJ6rCfD+LFsWHp81dolrFD8S79U9tb8Az2nGrJncnMSnys+bpQJfRUzqs9hnA81OAA3hCuQ==}
    engines: {node: '>=14'}
    hasBin: true

  proc-log@5.0.0:
    resolution: {integrity: sha512-Azwzvl90HaF0aCz1JrDdXQykFakSSNPaPoiZ9fm5qJIMHioDZEi7OAdRwSm6rSoPtY3Qutnm3L7ogmg3dc+wbQ==}
    engines: {node: ^18.17.0 || >=20.5.0}

  prop-types@15.8.1:
    resolution: {integrity: sha512-oj87CgZICdulUohogVAR7AjlC0327U4el4L6eAvOqCeudMDVU0NThNaV+b9Df4dXgSP1gXMTnPdhfe/2qDH5cg==}

  proto-list@1.2.4:
    resolution: {integrity: sha512-vtK/94akxsTMhe0/cbfpR+syPuszcuwhqVjJq26CuNDgFGj682oRBXOP5MJpv2r7JtE8MsiepGIqvvOTBwn2vA==}

  protobufjs@7.5.3:
    resolution: {integrity: sha512-sildjKwVqOI2kmFDiXQ6aEB0fjYTafpEvIBs8tOR8qI4spuL9OPROLVu2qZqi/xgCfsHIwVqlaF8JBjWFHnKbw==}
    engines: {node: '>=12.0.0'}

  proxy-addr@2.0.7:
    resolution: {integrity: sha512-llQsMLSUDUPT44jdrU/O37qlnifitDP+ZwrmmZcoSKyLKvtZxpyV0n2/bD/N4tBAAZ/gJEdZU7KMraoK1+XYAg==}
    engines: {node: '>= 0.10'}

  punycode@2.3.1:
    resolution: {integrity: sha512-vYt7UD1U9Wg6138shLtLOvdAu+8DsC/ilFtEVHcH+wydcSpNE20AfSOduf6MkRFahL5FY7X1oU7nKVZFtfq8Fg==}
    engines: {node: '>=6'}

  pupa@3.1.0:
    resolution: {integrity: sha512-FLpr4flz5xZTSJxSeaheeMKN/EDzMdK7b8PTOC6a5PYFKTucWbdqjgqaEyH0shFiSJrVB1+Qqi4Tk19ccU6Aug==}
    engines: {node: '>=12.20'}

  qs@6.14.0:
    resolution: {integrity: sha512-YWWTjgABSKcvs/nWBi9PycY/JiPJqOD4JA6o9Sej2AtvSGarXxKC3OQSk4pAarbdQlKAh5D4FCQkJNkW+GAn3w==}
    engines: {node: '>=0.6'}

  queue-microtask@1.2.3:
    resolution: {integrity: sha512-NuaNSa6flKT5JaSYQzJok04JzTL1CA6aGhv5rfLW3PgqA+M2ChpZQnAC8h8i4ZFkBS8X5RqkDBHA7r4hej3K9A==}

  range-parser@1.2.1:
    resolution: {integrity: sha512-Hrgsx+orqoygnmhFbKaHE6c296J+HTAQXoxEF6gNupROmmGJRoyzfG3ccAveqCBrwr/2yxQ5BVd/GTl5agOwSg==}
    engines: {node: '>= 0.6'}

  raw-body@3.0.0:
    resolution: {integrity: sha512-RmkhL8CAyCRPXCE28MMH0z2PNWQBNk2Q09ZdxM9IOOXwxwZbN+qbWaatPkdkWIKL2ZVDImrN/pK5HTRz2PcS4g==}
    engines: {node: '>= 0.8'}

  rc@1.2.8:
    resolution: {integrity: sha512-y3bGgqKj3QBdxLbLkomlohkvsA8gdAiUQlSBJnBhfn+BPxg4bc62d8TcBW15wavDfgexCgccckhcZvywyQYPOw==}
    hasBin: true

  react-chartjs-2@5.3.0:
    resolution: {integrity: sha512-UfZZFnDsERI3c3CZGxzvNJd02SHjaSJ8kgW1djn65H1KK8rehwTjyrRKOG3VTMG8wtHZ5rgAO5oTHtHi9GCCmw==}
    peerDependencies:
      chart.js: ^4.1.1
      react: ^16.8.0 || ^17.0.0 || ^18.0.0 || ^19.0.0

  react-day-picker@9.8.1:
    resolution: {integrity: sha512-kMcLrp3PfN/asVJayVv82IjF3iLOOxuH5TNFWezX6lS/T8iVRFPTETpHl3TUSTH99IDMZLubdNPJr++rQctkEw==}
    engines: {node: '>=18'}
    peerDependencies:
      react: '>=16.8.0'

  react-dom@19.0.0:
    resolution: {integrity: sha512-4GV5sHFG0e/0AD4X+ySy6UJd3jVl1iNsNHdpad0qhABJ11twS3TTBnseqsKurKcsNqCEFeGL3uLpVChpIO3QfQ==}
    peerDependencies:
      react: ^19.0.0

  react-hook-form@7.60.0:
    resolution: {integrity: sha512-SBrYOvMbDB7cV8ZfNpaiLcgjH/a1c7aK0lK+aNigpf4xWLO8q+o4tcvVurv3c4EOyzn/3dCsYt4GKD42VvJ/+A==}
    engines: {node: '>=18.0.0'}
    peerDependencies:
      react: ^16.8.0 || ^17 || ^18 || ^19

  react-is@16.13.1:
    resolution: {integrity: sha512-24e6ynE2H+OKt4kqsOvNd8kBpV65zoxbA4BVsEOB3ARVWQki/DHzaUoC5KuON/BiccDaCCTZBuOcfZs70kR8bQ==}

  react-promise-suspense@0.3.4:
    resolution: {integrity: sha512-I42jl7L3Ze6kZaq+7zXWSunBa3b1on5yfvUW6Eo/3fFOj6dZ5Bqmcd264nJbTK/gn1HjjILAjSwnZbV4RpSaNQ==}

  react-reconciler@0.32.0:
    resolution: {integrity: sha512-2NPMOzgTlG0ZWdIf3qG+dcbLSoAc/uLfOwckc3ofy5sSK0pLJqnQLpUFxvGcN2rlXSjnVtGeeFLNimCQEj5gOQ==}
    engines: {node: '>=0.10.0'}
    peerDependencies:
      react: ^19.1.0

  react-remove-scroll-bar@2.3.8:
    resolution: {integrity: sha512-9r+yi9+mgU33AKcj6IbT9oRCO78WriSj6t/cF8DWBZJ9aOGPOTEDvdUDz1FwKim7QXWwmHqtdHnRJfhAxEG46Q==}
    engines: {node: '>=10'}
    peerDependencies:
      '@types/react': '*'
      react: ^16.8.0 || ^17.0.0 || ^18.0.0 || ^19.0.0
    peerDependenciesMeta:
      '@types/react':
        optional: true

  react-remove-scroll@2.7.1:
    resolution: {integrity: sha512-HpMh8+oahmIdOuS5aFKKY6Pyog+FNaZV/XyJOq7b4YFwsFHe5yYfdbIalI4k3vU2nSDql7YskmUseHsRrJqIPA==}
    engines: {node: '>=10'}
    peerDependencies:
      '@types/react': '*'
      react: ^16.8.0 || ^17.0.0 || ^18.0.0 || ^19.0.0 || ^19.0.0-rc
    peerDependenciesMeta:
      '@types/react':
        optional: true

  react-style-singleton@2.2.3:
    resolution: {integrity: sha512-b6jSvxvVnyptAiLjbkWLE/lOnR4lfTtDAl+eUC7RZy+QQWc6wRzIV2CE6xBuMmDxc2qIihtDCZD5NPOFl7fRBQ==}
    engines: {node: '>=10'}
    peerDependencies:
      '@types/react': '*'
      react: ^16.8.0 || ^17.0.0 || ^18.0.0 || ^19.0.0 || ^19.0.0-rc
    peerDependenciesMeta:
      '@types/react':
        optional: true

  react-toastify@11.0.5:
    resolution: {integrity: sha512-EpqHBGvnSTtHYhCPLxML05NLY2ZX0JURbAdNYa6BUkk+amz4wbKBQvoKQAB0ardvSarUBuY4Q4s1sluAzZwkmA==}
    peerDependencies:
      react: ^18 || ^19
      react-dom: ^18 || ^19

  react@19.0.0:
    resolution: {integrity: sha512-V8AVnmPIICiWpGfm6GLzCR/W5FXLchHop40W4nXBmdlEceh16rCN8O8LNWm5bh5XUX91fh7KpA+W0TgMKmgTpQ==}
    engines: {node: '>=0.10.0'}

  react@19.1.1:
    resolution: {integrity: sha512-w8nqGImo45dmMIfljjMwOGtbmC/mk4CMYhWIicdSflH91J9TyCyczcPFXJzrZ/ZXcgGRFeP6BU0BEJTw6tZdfQ==}
    engines: {node: '>=0.10.0'}

  read-cache@1.0.0:
    resolution: {integrity: sha512-Owdv/Ft7IjOgm/i0xvNDZ1LrRANRfew4b2prF3OWMQLxLfu3bS8FVhCsrSCMK4lR56Y9ya+AThoTpDCTxCmpRA==}

  read-cmd-shim@5.0.0:
    resolution: {integrity: sha512-SEbJV7tohp3DAAILbEMPXavBjAnMN0tVnh4+9G8ihV4Pq3HYF9h8QNez9zkJ1ILkv9G2BjdzwctznGZXgu/HGw==}
    engines: {node: ^18.17.0 || >=20.5.0}

  read-package-up@11.0.0:
    resolution: {integrity: sha512-MbgfoNPANMdb4oRBNg5eqLbB2t2r+o5Ua1pNt8BqGp4I0FJZhuVSOj3PaBPni4azWuSzEdNn2evevzVmEk1ohQ==}
    engines: {node: '>=18'}

  read-pkg@9.0.1:
    resolution: {integrity: sha512-9viLL4/n1BJUCT1NXVTdS1jtm80yDEgR5T4yCelII49Mbj0v1rZdKqj7zCiYdbB0CuCgdrvHcNogAKTFPBocFA==}
    engines: {node: '>=18'}

  readdirp@3.6.0:
    resolution: {integrity: sha512-hOS089on8RduqdbhvQ5Z37A0ESjsqz6qnRcffsMU3495FuTdqSm+7bhJ29JvIOsBDEEnan5DPu9t3To9VRlMzA==}
    engines: {node: '>=8.10.0'}

  reflect.getprototypeof@1.0.10:
    resolution: {integrity: sha512-00o4I+DVrefhv+nX0ulyi3biSHCPDe+yLv5o/p6d/UVlirijB8E16FtfwSAi4g3tcqrQ4lRAqQSoFEZJehYEcw==}
    engines: {node: '>= 0.4'}

  regexp.prototype.flags@1.5.4:
    resolution: {integrity: sha512-dYqgNSZbDwkaJ2ceRd9ojCGjBq+mOm9LmtXnAnEGyHhN/5R7iDW2TRw3h+o/jCFxus3P2LfWIIiwowAjANm7IA==}
    engines: {node: '>= 0.4'}

  registry-auth-token@5.1.0:
    resolution: {integrity: sha512-GdekYuwLXLxMuFTwAPg5UKGLW/UXzQrZvH/Zj791BQif5T05T0RsaLfHc9q3ZOKi7n+BoprPD9mJ0O0k4xzUlw==}
    engines: {node: '>=14'}

  registry-url@6.0.1:
    resolution: {integrity: sha512-+crtS5QjFRqFCoQmvGduwYWEBng99ZvmFvF+cUJkGYF1L1BfU8C6Zp9T7f5vPAwyLkUExpvK+ANVZmGU49qi4Q==}
    engines: {node: '>=12'}

  require-directory@2.1.1:
    resolution: {integrity: sha512-fGxEI7+wsG9xrvdjsrlmL22OMTTiHRwAMroiEeMgq8gzoLC/PQr7RsRDSTLUg/bZAZtF+TVIkHc6/4RIKrui+Q==}
    engines: {node: '>=0.10.0'}

  require-from-string@2.0.2:
    resolution: {integrity: sha512-Xf0nWe6RseziFMu+Ap9biiUbmplq6S9/p+7w7YXP/JBHhrUDDUhwa+vANyubuqfZWTveU//DYVGsDG7RKL/vEw==}
    engines: {node: '>=0.10.0'}

  require-in-the-middle@7.5.2:
    resolution: {integrity: sha512-gAZ+kLqBdHarXB64XpAe2VCjB7rIRv+mU8tfRWziHRJ5umKsIHN2tLLv6EtMw7WCdP19S0ERVMldNvxYCHnhSQ==}
    engines: {node: '>=8.6.0'}

  resend@4.6.0:
    resolution: {integrity: sha512-D5T2I82FvEUYFlrHzaDvVtr5ADHdhuoLaXgLFGABKyNtQgPWIuz0Vp2L2Evx779qjK37aF4kcw1yXJDHhA2JnQ==}
    engines: {node: '>=18'}

  resolve-from@4.0.0:
    resolution: {integrity: sha512-pb/MYmXstAkysRFx8piNI1tGFNQIFA3vkE3Gq4EuA1dF6gHp/+vgZqsCGJapvy8N3Q+4o7FwvquPJcnZ7RYy4g==}
    engines: {node: '>=4'}

  resolve-pkg-maps@1.0.0:
    resolution: {integrity: sha512-seS2Tj26TBVOC2NIc2rOe2y2ZO7efxITtLZcGSOnHHNOQ7CkiUBfw0Iw2ck6xkIhPwLhKNLS8BO+hEpngQlqzw==}

  resolve@1.22.10:
    resolution: {integrity: sha512-NPRy+/ncIMeDlTAsuqwKIiferiawhefFJtkNSW0qZJEqMEb+qBt/77B/jGeeek+F0uOeN05CDa6HXbbIgtVX4w==}
    engines: {node: '>= 0.4'}
    hasBin: true

  resolve@2.0.0-next.5:
    resolution: {integrity: sha512-U7WjGVG9sH8tvjW5SmGbQuui75FiyjAX72HX15DwBBwF9dNiQZRQAg9nnPhYy+TUnE0+VcrttuvNI8oSxZcocA==}
    hasBin: true

  restore-cursor@4.0.0:
    resolution: {integrity: sha512-I9fPXU9geO9bHOt9pHHOhOkYerIMsmVaWB0rA2AI9ERh/+x/i7MV5HKBNrg+ljO5eoPVgCcnFuRjJ9uH6I/3eg==}
    engines: {node: ^12.20.0 || ^14.13.1 || >=16.0.0}

  restore-cursor@5.1.0:
    resolution: {integrity: sha512-oMA2dcrw6u0YfxJQXm342bFKX/E4sG9rbTzO9ptUcR/e8A33cHuvStiYOwH7fszkZlZ1z/ta9AAoPk2F4qIOHA==}
    engines: {node: '>=18'}

  reusify@1.1.0:
    resolution: {integrity: sha512-g6QUff04oZpHs0eG5p83rFLhHeV00ug/Yf9nZM6fLeUrPguBTkTQOdpAWWspMh55TZfVQDPaN3NQJfbVRAxdIw==}
    engines: {iojs: '>=1.0.0', node: '>=0.10.0'}

  rfdc@1.4.1:
    resolution: {integrity: sha512-q1b3N5QkRUWUl7iyylaaj3kOpIT0N2i9MqIEQXP73GVsN9cw3fdx8X63cEmWhJGi2PPCF23Ijp7ktmd39rawIA==}

  router@2.2.0:
    resolution: {integrity: sha512-nLTrUKm2UyiL7rlhapu/Zl45FwNgkZGaCpZbIHajDYgwlJCOzLSk+cIPAnsEqV955GjILJnKbdQC1nVPz+gAYQ==}
    engines: {node: '>= 18'}

  run-applescript@7.0.0:
    resolution: {integrity: sha512-9by4Ij99JUr/MCFBUkDKLWK3G9HVXmabKz9U5MlIAIuvuzkiOicRYs8XJLxX+xahD+mLiiCYDqF9dKAgtzKP1A==}
    engines: {node: '>=18'}

  run-parallel@1.2.0:
    resolution: {integrity: sha512-5l4VyZR86LZ/lDxZTR6jqL8AFE2S0IFLMP26AbjsLVADxHdhB/c0GUsH+y39UfCi3dzz8OlQuPmnaJOMoDHQBA==}

  safe-array-concat@1.1.3:
    resolution: {integrity: sha512-AURm5f0jYEOydBj7VQlVvDrjeFgthDdEF5H1dP+6mNpoXOMo1quQqJ4wvJDyRZ9+pO3kGWoOdmV08cSv2aJV6Q==}
    engines: {node: '>=0.4'}

  safe-buffer@5.2.1:
    resolution: {integrity: sha512-rp3So07KcdmmKbGvgaNxQSJr7bGVSVk5S9Eq1F+ppbRo70+YeaDxkw5Dd8NPN+GD6bjnYm2VuPuCXmpuYvmCXQ==}

  safe-push-apply@1.0.0:
    resolution: {integrity: sha512-iKE9w/Z7xCzUMIZqdBsp6pEQvwuEebH4vdpjcDWnyzaI6yl6O9FHvVpmGelvEHNsoY6wGblkxR6Zty/h00WiSA==}
    engines: {node: '>= 0.4'}

  safe-regex-test@1.1.0:
    resolution: {integrity: sha512-x/+Cz4YrimQxQccJf5mKEbIa1NzeCRNI5Ecl/ekmlYaampdNLPalVyIcCZNNH3MvmqBugV5TMYZXv0ljslUlaw==}
    engines: {node: '>= 0.4'}

  safer-buffer@2.1.2:
    resolution: {integrity: sha512-YZo3K82SD7Riyi0E1EQPojLz7kpepnSQI9IyPbHHg1XXXevb5dJI7tpyN2ADxGcQbHG7vcyRHk0cbwqcQriUtg==}

  scheduler@0.23.2:
    resolution: {integrity: sha512-UOShsPwz7NrMUqhR6t0hWjFduvOzbtv7toDH1/hIrfRNIDBnnBWd0CwJTGvTpngVlmwGCdP9/Zl/tVrDqcuYzQ==}

  scheduler@0.25.0:
    resolution: {integrity: sha512-xFVuu11jh+xcO7JOAGJNOXld8/TcEHK/4CituBUeUb5hqxJLj9YuemAEuvm9gQ/+pgXYfbQuqAkiYu+u7YEsNA==}

  scheduler@0.26.0:
    resolution: {integrity: sha512-NlHwttCI/l5gCPR3D1nNXtWABUmBwvZpEQiD4IXSbIDq8BzLIK/7Ir5gTFSGZDUu37K5cMNp0hFtzO38sC7gWA==}

  selderee@0.11.0:
    resolution: {integrity: sha512-5TF+l7p4+OsnP8BCCvSyZiSPc4x4//p5uPwK8TCnVPJYRmU2aYKMpOXvw8zM5a5JvuuCGN1jmsMwuU2W02ukfA==}

  semver@6.3.1:
    resolution: {integrity: sha512-BR7VvDCVHO+q2xBEWskxS6DJE1qRnb7DxzUrogb71CWoSficBxYsiAGd+Kl0mmq/MprG9yArRkyrQxTO6XjMzA==}
    hasBin: true

  semver@7.7.2:
    resolution: {integrity: sha512-RF0Fw+rO5AMf9MAyaRXI4AV0Ulj5lMHqVxxdSgiVbixSCXoEmmX/jk0CuJw4+3SqroYO9VoUh+HcuJivvtJemA==}
    engines: {node: '>=10'}
    hasBin: true

  send@1.2.0:
    resolution: {integrity: sha512-uaW0WwXKpL9blXE2o0bRhoL2EGXIrZxQ2ZQ4mgcfoBxdFmQold+qWsD2jLrfZ0trjKL6vOw0j//eAwcALFjKSw==}
    engines: {node: '>= 18'}

  serve-static@2.2.0:
    resolution: {integrity: sha512-61g9pCh0Vnh7IutZjtLGGpTA355+OPn2TyDv/6ivP2h/AdAVX9azsoxmg2/M6nZeQZNYBEwIcsne1mJd9oQItQ==}
    engines: {node: '>= 18'}

  set-function-length@1.2.2:
    resolution: {integrity: sha512-pgRc4hJ4/sNjWCSS9AmnS40x3bNMDTknHgL5UaMBTMyJnU90EgWh1Rz+MC9eFu4BuN/UwZjKQuY/1v3rM7HMfg==}
    engines: {node: '>= 0.4'}

  set-function-name@2.0.2:
    resolution: {integrity: sha512-7PGFlmtwsEADb0WYyvCMa1t+yke6daIG4Wirafur5kcf+MhUnPms1UeR0CKQdTZD81yESwMHbtn+TR+dMviakQ==}
    engines: {node: '>= 0.4'}

  set-proto@1.0.0:
    resolution: {integrity: sha512-RJRdvCo6IAnPdsvP/7m6bsQqNnn1FCBX5ZNtFL98MmFF/4xAIJTIg1YbHW5DC2W5SKZanrC6i4HsJqlajw/dZw==}
    engines: {node: '>= 0.4'}

  setprototypeof@1.2.0:
    resolution: {integrity: sha512-E5LDX7Wrp85Kil5bhZv46j8jOeboKq5JMmYM3gVGdGH8xFpPWXUMsNrlODCrkoxMEeNi/XZIwuRvY4XNwYMJpw==}

  sharp@0.34.2:
    resolution: {integrity: sha512-lszvBmB9QURERtyKT2bNmsgxXK0ShJrL/fvqlonCo7e6xBF8nT8xU6pW+PMIbLsz0RxQk3rgH9kd8UmvOzlMJg==}
    engines: {node: ^18.17.0 || ^20.3.0 || >=21.0.0}

  shebang-command@2.0.0:
    resolution: {integrity: sha512-kHxr2zZpYtdmrN1qDjrrX/Z1rR1kG8Dx+gkpK1G4eXmvXswmcE1hTWBWYUzlraYw1/yZp6YuDY77YtvbN0dmDA==}
    engines: {node: '>=8'}

  shebang-regex@3.0.0:
    resolution: {integrity: sha512-7++dFhtcx3353uBaq8DDR4NuxBetBzC7ZQOhmTQInHEd6bSrXdiEyzCvG07Z44UYdLShWUyXt5M/yhz8ekcb1A==}
    engines: {node: '>=8'}

  shell-quote@1.8.3:
    resolution: {integrity: sha512-ObmnIF4hXNg1BqhnHmgbDETF8dLPCggZWBjkQfhZpbszZnYur5DUljTcCHii5LC3J5E0yeO/1LIMyH+UvHQgyw==}
    engines: {node: '>= 0.4'}

  shimmer@1.2.1:
    resolution: {integrity: sha512-sQTKC1Re/rM6XyFM6fIAGHRPVGvyXfgzIDvzoq608vM+jeyVD0Tu1E6Np0Kc2zAIFWIj963V2800iF/9LPieQw==}

  side-channel-list@1.0.0:
    resolution: {integrity: sha512-FCLHtRD/gnpCiCHEiJLOwdmFP+wzCmDEkc9y7NsYxeF4u7Btsn1ZuwgwJGxImImHicJArLP4R0yX4c2KCrMrTA==}
    engines: {node: '>= 0.4'}

  side-channel-map@1.0.1:
    resolution: {integrity: sha512-VCjCNfgMsby3tTdo02nbjtM/ewra6jPHmpThenkTYh8pG9ucZ/1P8So4u4FGBek/BjpOVsDCMoLA/iuBKIFXRA==}
    engines: {node: '>= 0.4'}

  side-channel-weakmap@1.0.2:
    resolution: {integrity: sha512-WPS/HvHQTYnHisLo9McqBHOJk2FkHO/tlpvldyrnem4aeQp4hai3gythswg6p01oSoTl58rcpiFAjF2br2Ak2A==}
    engines: {node: '>= 0.4'}

  side-channel@1.1.0:
    resolution: {integrity: sha512-ZX99e6tRweoUXqR+VBrslhda51Nh5MTQwou5tnUDgbtyM0dBgmhEDtWGP/xbKn6hqfPRHujUNwz5fy/wbbhnpw==}
    engines: {node: '>= 0.4'}

  signal-exit@3.0.7:
    resolution: {integrity: sha512-wnD2ZE+l+SPC/uoS0vXeE9L1+0wuaMqKlfz9AMUo38JsyLSBWSFcHR1Rri62LZc12vLr1gb3jl7iwQhgwpAbGQ==}

  signal-exit@4.1.0:
    resolution: {integrity: sha512-bzyZ1e88w9O1iNJbKnOlvYTrWPDl46O1bG0D3XInv+9tkPrxrN8jUUTiFlDkkmKWgn1M6CfIA13SuGqOa9Korw==}
    engines: {node: '>=14'}

  simple-git@3.28.0:
    resolution: {integrity: sha512-Rs/vQRwsn1ILH1oBUy8NucJlXmnnLeLCfcvbSehkPzbv3wwoFWIdtfd6Ndo6ZPhlPsCZ60CPI4rxurnwAa+a2w==}

  simple-swizzle@0.2.2:
    resolution: {integrity: sha512-JA//kQgZtbuY83m+xT+tXJkmJncGMTFT+C+g2h2R9uxkYIrE2yy9sgmcLhCnw57/WSD+Eh3J97FPEDFnbXnDUg==}

  slice-ansi@5.0.0:
    resolution: {integrity: sha512-FC+lgizVPfie0kkhqUScwRu1O/lF6NOgJmlCgK+/LYxDCTk8sGelYaHDhFcDN+Sn3Cv+3VSa4Byeo+IMCzpMgQ==}
    engines: {node: '>=12'}

  slice-ansi@7.1.0:
    resolution: {integrity: sha512-bSiSngZ/jWeX93BqeIAbImyTbEihizcwNjFoRUIY/T1wWQsfsm2Vw1agPKylXvQTU7iASGdHhyqRlqQzfz+Htg==}
    engines: {node: '>=18'}

  sonner@2.0.6:
    resolution: {integrity: sha512-yHFhk8T/DK3YxjFQXIrcHT1rGEeTLliVzWbO0xN8GberVun2RiBnxAjXAYpZrqwEVHBG9asI/Li8TAAhN9m59Q==}
    peerDependencies:
      react: ^18.0.0 || ^19.0.0 || ^19.0.0-rc
      react-dom: ^18.0.0 || ^19.0.0 || ^19.0.0-rc

  source-map-js@1.2.1:
    resolution: {integrity: sha512-UXWMKhLOwVKb728IUtQPXxfYU+usdybtUrK/8uGE8CQMvrhOpwvzDBwj0QhSL7MQc7vIsISBG8VQ8+IDQxpfQA==}
    engines: {node: '>=0.10.0'}

  spdx-correct@3.2.0:
    resolution: {integrity: sha512-kN9dJbvnySHULIluDHy32WHRUu3Og7B9sbY7tsFLctQkIqnMh3hErYgdMjTYuqmcXX+lK5T1lnUt3G7zNswmZA==}

  spdx-exceptions@2.5.0:
    resolution: {integrity: sha512-PiU42r+xO4UbUS1buo3LPJkjlO7430Xn5SVAhdpzzsPHsjbYVflnnFdATgabnLude+Cqu25p6N+g2lw/PFsa4w==}

  spdx-expression-parse@3.0.1:
    resolution: {integrity: sha512-cbqHunsQWnJNE6KhVSMsMeH5H/L9EpymbzqTQ3uLwNCLZ1Q481oWaofqH7nO6V07xlXwY6PhQdQ2IedWx/ZK4Q==}

  spdx-license-ids@3.0.21:
    resolution: {integrity: sha512-Bvg/8F5XephndSK3JffaRqdT+gyhfqIPwDHpX80tJrF8QQRYMo8sNMeaZ2Dp5+jhwKnUmIOyFFQfHRkjJm5nXg==}

  stable-hash@0.0.5:
    resolution: {integrity: sha512-+L3ccpzibovGXFK+Ap/f8LOS0ahMrHTf3xu7mMLSpEGU0EO9ucaysSylKo9eRDFNhWve/y275iPmIZ4z39a9iA==}

  stack-utils@2.0.6:
    resolution: {integrity: sha512-XlkWvfIm6RmsWtNJx+uqtKLS8eqFbxUg0ZzLXqY0caEy9l7hruX8IpiDnjsLavoBgqCCR71TqWO8MaXYheJ3RQ==}
    engines: {node: '>=10'}

  statuses@2.0.1:
    resolution: {integrity: sha512-RwNA9Z/7PrK06rYLIzFMlaF+l73iwpzsqRIFgbMLbTcLD6cOao82TaWefPXQvB2fOC4AjuYSEndS7N/mTCbkdQ==}
    engines: {node: '>= 0.8'}

  statuses@2.0.2:
    resolution: {integrity: sha512-DvEy55V3DB7uknRo+4iOGT5fP1slR8wQohVdknigZPMpMstaKJQWhwiYBACJE3Ul2pTnATihhBYnRhZQHGBiRw==}
    engines: {node: '>= 0.8'}

  stop-iteration-iterator@1.1.0:
    resolution: {integrity: sha512-eLoXW/DHyl62zxY4SCaIgnRhuMr6ri4juEYARS8E6sCEqzKpOiE521Ucofdx+KnDZl5xmvGYaaKCk5FEOxJCoQ==}
    engines: {node: '>= 0.4'}

  streamsearch@1.1.0:
    resolution: {integrity: sha512-Mcc5wHehp9aXz1ax6bZUyY5afg9u2rv5cqQI3mRrYkGC8rW2hM02jWuwjtL++LS5qinSyhj2QfLyNsuc+VsExg==}
    engines: {node: '>=10.0.0'}

  string-argv@0.3.2:
    resolution: {integrity: sha512-aqD2Q0144Z+/RqG52NeHEkZauTAUWJO8c6yTftGJKO3Tja5tUgIfmIl6kExvhtxSDP7fXB6DvzkfMpCd/F3G+Q==}
    engines: {node: '>=0.6.19'}

  string-width@4.2.3:
    resolution: {integrity: sha512-wKyQRQpjJ0sIp62ErSZdGsjMJWsap5oRNihHhu6G7JVO/9jIB6UyevL+tXuOqrng8j/cxKTWyWUwvSTriiZz/g==}
    engines: {node: '>=8'}

  string-width@5.1.2:
    resolution: {integrity: sha512-HnLOCR3vjcY8beoNLtcjZ5/nxn2afmME6lhrDrebokqMap+XbeW8n9TXpPDOqdGK5qcI3oT0GKTW6wC7EMiVqA==}
    engines: {node: '>=12'}

  string-width@7.2.0:
    resolution: {integrity: sha512-tsaTIkKW9b4N+AEj+SVA+WhJzV7/zMhcSu78mLKWSk7cXMOSHsBKFWUs0fWwq8QyK3MgJBQRX6Gbi4kYbdvGkQ==}
    engines: {node: '>=18'}

  string.prototype.includes@2.0.1:
    resolution: {integrity: sha512-o7+c9bW6zpAdJHTtujeePODAhkuicdAryFsfVKwA+wGw89wJ4GTY484WTucM9hLtDEOpOvI+aHnzqnC5lHp4Rg==}
    engines: {node: '>= 0.4'}

  string.prototype.matchall@4.0.12:
    resolution: {integrity: sha512-6CC9uyBL+/48dYizRf7H7VAYCMCNTBeM78x/VTUe9bFEaxBepPJDa1Ow99LqI/1yF7kuy7Q3cQsYMrcjGUcskA==}
    engines: {node: '>= 0.4'}

  string.prototype.repeat@1.0.0:
    resolution: {integrity: sha512-0u/TldDbKD8bFCQ/4f5+mNRrXwZ8hg2w7ZR8wa16e8z9XpePWl3eGEcUD0OXpEH/VJH/2G3gjUtR3ZOiBe2S/w==}

  string.prototype.trim@1.2.10:
    resolution: {integrity: sha512-Rs66F0P/1kedk5lyYyH9uBzuiI/kNRmwJAR9quK6VOtIpZ2G+hMZd+HQbbv25MgCA6gEffoMZYxlTod4WcdrKA==}
    engines: {node: '>= 0.4'}

  string.prototype.trimend@1.0.9:
    resolution: {integrity: sha512-G7Ok5C6E/j4SGfyLCloXTrngQIQU3PWtXGst3yM7Bea9FRURf1S42ZHlZZtsNque2FN2PoUhfZXYLNWwEr4dLQ==}
    engines: {node: '>= 0.4'}

  string.prototype.trimstart@1.0.8:
    resolution: {integrity: sha512-UXSH262CSZY1tfu3G3Secr6uGLCFVPMhIqHjlgCUtCCcgihYc/xKs9djMTMUOb2j1mVSeU8EU6NWc/iQKU6Gfg==}
    engines: {node: '>= 0.4'}

  strip-ansi@6.0.1:
    resolution: {integrity: sha512-Y38VPSHcqkFrCpFnQ9vuSXmquuv5oXOKpGeT6aGrr3o3Gc9AlVa6JBfUSOCnbxGGZF+/0ooI7KrPuUSztUdU5A==}
    engines: {node: '>=8'}

  strip-ansi@7.1.0:
    resolution: {integrity: sha512-iq6eVVI64nQQTRYq2KtEg2d2uU7LElhTJwsH4YzIHZshxlgZms/wIc4VoDQTlG/IvVIrBKG06CrZnp0qv7hkcQ==}
    engines: {node: '>=12'}

  strip-bom@3.0.0:
    resolution: {integrity: sha512-vavAMRXOgBVNF6nyEEmL3DBK19iRpDcoIwW+swQ+CbGiu7lju6t+JklA1MHweoWtadgt4ISVUsXLyDq34ddcwA==}
    engines: {node: '>=4'}

  strip-final-newline@3.0.0:
    resolution: {integrity: sha512-dOESqjYr96iWYylGObzd39EuNTa5VJxyvVAEm5Jnh7KGo75V43Hk1odPQkNDyXNmUR6k+gEiDVXnjB8HJ3crXw==}
    engines: {node: '>=12'}

  strip-json-comments@2.0.1:
    resolution: {integrity: sha512-4gB8na07fecVVkOI6Rs4e7T6NOTki5EmL7TUduTs6bu3EdnSycntVJ4re8kgZA+wx9IueI2Y11bfbgwtzuE0KQ==}
    engines: {node: '>=0.10.0'}

  strip-json-comments@3.1.1:
    resolution: {integrity: sha512-6fPc+R4ihwqP6N/aIv2f1gMH8lOVtWQHoqC4yK6oSDVVocumAsfCqjkXnqiYMhmMwS/mEHLp7Vehlt3ql6lEig==}
    engines: {node: '>=8'}

  stubborn-fs@1.2.5:
    resolution: {integrity: sha512-H2N9c26eXjzL/S/K+i/RHHcFanE74dptvvjM8iwzwbVcWY/zjBbgRqF3K0DY4+OD+uTTASTBvDoxPDaPN02D7g==}

  styled-jsx@5.1.6:
    resolution: {integrity: sha512-qSVyDTeMotdvQYoHWLNGwRFJHC+i+ZvdBRYosOFgC+Wg1vx4frN2/RG/NA7SYqqvKNLf39P2LSRA2pu6n0XYZA==}
    engines: {node: '>= 12.0.0'}
    peerDependencies:
      '@babel/core': '*'
      babel-plugin-macros: '*'
      react: '>= 16.8.0 || 17.x.x || ^18.0.0-0 || ^19.0.0-0'
    peerDependenciesMeta:
      '@babel/core':
        optional: true
      babel-plugin-macros:
        optional: true

  sucrase@3.35.0:
    resolution: {integrity: sha512-8EbVDiu9iN/nESwxeSxDKe0dunta1GOlHufmSSXxMD2z2/tMZpDMpvXQGsc+ajGo8y2uYUmixaSRUc/QPoQ0GA==}
    engines: {node: '>=16 || 14 >=14.17'}
    hasBin: true

<<<<<<< HEAD
  supabase@2.33.9:
    resolution: {integrity: sha512-bjCdzcAzbzmPn5B4FNjsAE32aHDgCHtHngj0eDZdZ1+tVbH1/4TwGeZWy41JeiraNx5VPMG+BUOG2VNBXXcXEA==}
=======
  supabase@2.33.7:
    resolution: {integrity: sha512-hsGj299gLFoaSRd2mh2FZ0RwXnf7vTtCsr1/F0Rv8m/rXm1Bohlsfiv0l/oYLfLh8eNXcMzROwRE/5FyAVTDDQ==}
>>>>>>> dbb59d43
    engines: {npm: '>=8'}
    hasBin: true

  supports-color@7.2.0:
    resolution: {integrity: sha512-qpCAvRl9stuOHveKsn7HncJRvv501qIacKzQlO/+Lwxc9+0q2wLyv4Dfvt80/DPn2pqOBsJdDiogXGR9+OvwRw==}
    engines: {node: '>=8'}

  supports-color@8.1.1:
    resolution: {integrity: sha512-MpUEN2OodtUzxvKQl72cUF7RQ5EiHsGvSsVG0ia9c5RbWGL2CI4C7EpPS8UTBIplnlzZiNuV56w+FuNxy3ty2Q==}
    engines: {node: '>=10'}

  supports-hyperlinks@2.3.0:
    resolution: {integrity: sha512-RpsAZlpWcDwOPQA22aCH4J0t7L8JmAvsCxfOSEwm7cQs3LshN36QaTkwd70DnBOXDWGssw2eUoc8CaRWT0XunA==}
    engines: {node: '>=8'}

  supports-preserve-symlinks-flag@1.0.0:
    resolution: {integrity: sha512-ot0WnXS9fgdkgIcePe6RHNk1WA8+muPa6cSjeR3V8K27q9BB1rTE3R1p7Hv0z1ZyAc8s6Vvv8DIyWf681MAt0w==}
    engines: {node: '>= 0.4'}

  tailwind-merge@2.6.0:
    resolution: {integrity: sha512-P+Vu1qXfzediirmHOC3xKGAYeZtPcV9g76X+xg2FD4tYgR71ewMA35Y3sCz3zhiN/dwefRpJX0yBcgwi1fXNQA==}

  tailwindcss-animate@1.0.7:
    resolution: {integrity: sha512-bl6mpH3T7I3UFxuvDEXLxy/VuFxBk5bbzplh7tXI68mwMokNYd1t9qPBHlnyTwfa4JGC4zP516I1hYYtQ/vspA==}
    peerDependencies:
      tailwindcss: '>=3.0.0 || insiders'

  tailwindcss@3.4.17:
    resolution: {integrity: sha512-w33E2aCvSDP0tW9RZuNXadXlkHXqFzSkQew/aIa2i/Sj8fThxwovwlXHSPXTbAHwEIhBFXAedUhP2tueAKP8Og==}
    engines: {node: '>=14.0.0'}
    hasBin: true

  tar@7.4.3:
    resolution: {integrity: sha512-5S7Va8hKfV7W5U6g3aYxXmlPoZVAwUMy9AOKyF2fVuZa2UD3qZjg578OrLRt8PcNN1PleVaL/5/yYATNL0ICUw==}
    engines: {node: '>=18'}

  terminal-link@3.0.0:
    resolution: {integrity: sha512-flFL3m4wuixmf6IfhFJd1YPiLiMuxEc8uHRM1buzIeZPm22Au2pDqBJQgdo7n1WfPU1ONFGv7YDwpFBmHGF6lg==}
    engines: {node: '>=12'}

  thenify-all@1.6.0:
    resolution: {integrity: sha512-RNxQH/qI8/t3thXJDwcstUO4zeqo64+Uy/+sNVRBx4Xn2OX+OZ9oP+iJnNFqplFra2ZUVeKCSa2oVWi3T4uVmA==}
    engines: {node: '>=0.8'}

  thenify@3.3.1:
    resolution: {integrity: sha512-RVZSIV5IG10Hk3enotrhvz0T9em6cyHBLkH/YAZuKqd8hRkKhSfCGIcP2KUY0EPxndzANBmNllzWPwak+bheSw==}

  tinycolor2@1.6.0:
    resolution: {integrity: sha512-XPaBkWQJdsf3pLKJV9p4qN/S+fm2Oj8AIPo1BTUhg5oxkvm9+SVEGFdhyOz7tTdUTfvxMiAs4sp6/eZO2Ew+pw==}

  tinyglobby@0.2.14:
    resolution: {integrity: sha512-tX5e7OM1HnYr2+a2C/4V0htOcSQcoSTH9KgJnVvNm5zm/cyEWKJ7j7YutsH9CxMdtOkkLFy2AHrMci9IM8IPZQ==}
    engines: {node: '>=12.0.0'}

  tinygradient@1.1.5:
    resolution: {integrity: sha512-8nIfc2vgQ4TeLnk2lFj4tRLvvJwEfQuabdsmvDdQPT0xlk9TaNtpGd6nNRxXoK6vQhN6RSzj+Cnp5tTQmpxmbw==}

  to-regex-range@5.0.1:
    resolution: {integrity: sha512-65P7iz6X5yEr1cwcgvQxbbIw7Uk3gOy5dIdtZ4rDveLqhrdJP+Li/Hx6tyK0NEb+2GCyneCMJiGqrADCSNk8sQ==}
    engines: {node: '>=8.0'}

  to-rotated@1.0.0:
    resolution: {integrity: sha512-KsEID8AfgUy+pxVRLsWp0VzCa69wxzUDZnzGbyIST/bcgcrMvTYoFBX/QORH4YApoD89EDuUovx4BTdpOn319Q==}
    engines: {node: '>=18'}

  toidentifier@1.0.1:
    resolution: {integrity: sha512-o5sSPKEkg/DIQNmH43V0/uerLrpzVedkUh8tGNvaeXpfpuwjKenlSox/2O/BTlZUtEe+JG7s5YhEz608PlAHRA==}
    engines: {node: '>=0.6'}

  tr46@0.0.3:
    resolution: {integrity: sha512-N3WMsuqV66lT30CrXNbEjx4GEwlow3v6rr4mCcv6prnfwhS01rkgyFdjPNBYd9br7LpXV1+Emh01fHnq2Gdgrw==}

  ts-api-utils@2.1.0:
    resolution: {integrity: sha512-CUgTZL1irw8u29bzrOD/nH85jqyc74D6SshFgujOIA7osm2Rz7dYH77agkx7H4FBNxDq7Cjf+IjaX/8zwFW+ZQ==}
    engines: {node: '>=18.12'}
    peerDependencies:
      typescript: '>=4.8.4'

  ts-interface-checker@0.1.13:
    resolution: {integrity: sha512-Y/arvbn+rrz3JCKl9C4kVNfTfSm2/mEp5FSz5EsZSANGPSlQrpRI5M4PKF+mJnE52jOO90PnPSc3Ur3bTQw0gA==}

  tsconfig-paths@3.15.0:
    resolution: {integrity: sha512-2Ac2RgzDe/cn48GvOe3M+o82pEFewD3UPbyoUHHdKasHwJKjds4fLXWf/Ux5kATBKN20oaFGu+jbElp1pos0mg==}

  tslib@2.8.1:
    resolution: {integrity: sha512-oJFu94HQb+KVduSUQL7wnpmqnfmLsOA/nAh6b6EH0wCEoK0/mPeXU6c3wKDV83MkOuHPRHtSXKKU99IBazS/2w==}

  type-check@0.4.0:
    resolution: {integrity: sha512-XleUoc9uwGXqjWwXaUTZAmzMcFZ5858QA2vvx1Ur5xIcixXIP+8LnFDgRplU30us6teqdlskFfu+ae4K79Ooew==}
    engines: {node: '>= 0.8.0'}

  type-fest@1.4.0:
    resolution: {integrity: sha512-yGSza74xk0UG8k+pLh5oeoYirvIiWo5t0/o3zHHAO2tRDiZcxWP7fywNlXhqb6/r6sWvwi+RsyQMWhVLe4BVuA==}
    engines: {node: '>=10'}

  type-fest@2.19.0:
    resolution: {integrity: sha512-RAH822pAdBgcNMAfWnCBU3CFZcfZ/i1eZjwFU/dsLKumyuuP3niueg2UAukXYF0E2AAoc82ZSSf9J0WQBinzHA==}
    engines: {node: '>=12.20'}

  type-fest@4.41.0:
    resolution: {integrity: sha512-TeTSQ6H5YHvpqVwBRcnLDCBnDOHWYu7IvGbHT6N8AOymcr9PJGjc1GTtiWZTYg0NCgYwvnYWEkVChQAr9bjfwA==}
    engines: {node: '>=16'}

  type-is@2.0.1:
    resolution: {integrity: sha512-OZs6gsjF4vMp32qrCbiVSkrFmXtG/AZhY3t0iAMrMBiAZyV9oALtXO8hsrHbMXF9x6L3grlFuwW2oAz7cav+Gw==}
    engines: {node: '>= 0.6'}

  typed-array-buffer@1.0.3:
    resolution: {integrity: sha512-nAYYwfY3qnzX30IkA6AQZjVbtK6duGontcQm1WSG1MD94YLqK0515GNApXkoxKOWMusVssAHWLh9SeaoefYFGw==}
    engines: {node: '>= 0.4'}

  typed-array-byte-length@1.0.3:
    resolution: {integrity: sha512-BaXgOuIxz8n8pIq3e7Atg/7s+DpiYrxn4vdot3w9KbnBhcRQq6o3xemQdIfynqSeXeDrF32x+WvfzmOjPiY9lg==}
    engines: {node: '>= 0.4'}

  typed-array-byte-offset@1.0.4:
    resolution: {integrity: sha512-bTlAFB/FBYMcuX81gbL4OcpH5PmlFHqlCCpAl8AlEzMz5k53oNDvN8p1PNOWLEmI2x4orp3raOFB51tv9X+MFQ==}
    engines: {node: '>= 0.4'}

  typed-array-length@1.0.7:
    resolution: {integrity: sha512-3KS2b+kL7fsuk/eJZ7EQdnEmQoaho/r6KUef7hxvltNA5DR8NAUM+8wJMbJyZ4G9/7i3v5zPBIMN5aybAh2/Jg==}
    engines: {node: '>= 0.4'}

  typescript@5.7.2:
    resolution: {integrity: sha512-i5t66RHxDvVN40HfDd1PsEThGNnlMCMT3jMUuoh9/0TaqWevNontacunWyN02LA9/fIbEWlcHZcgTKb9QoaLfg==}
    engines: {node: '>=14.17'}
    hasBin: true

  unbox-primitive@1.1.0:
    resolution: {integrity: sha512-nWJ91DjeOkej/TA8pXQ3myruKpKEYgqvpw9lz4OPHj/NWFNluYrjbz9j01CJ8yKQd2g4jFoOkINCTW2I5LEEyw==}
    engines: {node: '>= 0.4'}

  undici-types@6.20.0:
    resolution: {integrity: sha512-Ny6QZ2Nju20vw1SRHe3d9jVu6gJ+4e3+MMpqu7pqE5HT6WsTSlce++GQmK5UXS8mzV8DSYHrQH+Xrf2jVcuKNg==}

  undici@7.13.0:
    resolution: {integrity: sha512-l+zSMssRqrzDcb3fjMkjjLGmuiiK2pMIcV++mJaAc9vhjSGpvM7h43QgP+OAMb1GImHmbPyG2tBXeuyG5iY4gA==}
    engines: {node: '>=20.18.1'}

  unicorn-magic@0.1.0:
    resolution: {integrity: sha512-lRfVq8fE8gz6QMBuDM6a+LO3IAzTi05H6gCVaUpir2E1Rwpo4ZUog45KpNXKC/Mn3Yb9UDuHumeFTo9iV/D9FQ==}
    engines: {node: '>=18'}

  unpipe@1.0.0:
    resolution: {integrity: sha512-pjy2bYhSsufwWlKwPc+l3cN7+wuJlK6uz0YdJEOlQDbl6jo/YlPi4mb8agUkVC8BF7V8NuzeyPNqRksA3hztKQ==}
    engines: {node: '>= 0.8'}

  unrs-resolver@1.11.0:
    resolution: {integrity: sha512-uw3hCGO/RdAEAb4zgJ3C/v6KIAFFOtBoxR86b2Ejc5TnH7HrhTWJR2o0A9ullC3eWMegKQCw/arQ/JivywQzkg==}

  update-browserslist-db@1.1.3:
    resolution: {integrity: sha512-UxhIZQ+QInVdunkDAaiazvvT/+fXL5Osr0JZlJulepYu6Jd7qJtDZjlur0emRlT71EN3ScPoE7gvsuIKKNavKw==}
    hasBin: true
    peerDependencies:
      browserslist: '>= 4.21.0'

  update-notifier@7.3.1:
    resolution: {integrity: sha512-+dwUY4L35XFYEzE+OAL3sarJdUioVovq+8f7lcIJ7wnmnYQV5UD1Y/lcwaMSyaQ6Bj3JMj1XSTjZbNLHn/19yA==}
    engines: {node: '>=18'}

  uri-js@4.4.1:
    resolution: {integrity: sha512-7rKUyy33Q1yc98pQ1DAmLtwX109F7TIfWlW1Ydo8Wl1ii1SeHieeh0HHfPeL2fMXK6z0s8ecKs9frCuLJvndBg==}

  use-callback-ref@1.3.3:
    resolution: {integrity: sha512-jQL3lRnocaFtu3V00JToYz/4QkNWswxijDaCVNZRiRTO3HQDLsdu1ZtmIUvV4yPp+rvWm5j0y0TG/S61cuijTg==}
    engines: {node: '>=10'}
    peerDependencies:
      '@types/react': '*'
      react: ^16.8.0 || ^17.0.0 || ^18.0.0 || ^19.0.0 || ^19.0.0-rc
    peerDependenciesMeta:
      '@types/react':
        optional: true

  use-intl@4.3.4:
    resolution: {integrity: sha512-sHfiU0QeJ1rirNWRxvCyvlSh9+NczcOzRnPyMeo2rtHXhVnBsvMRjE+UG4eh3lRhCxrvcqei/I0lBxsc59on1w==}
    peerDependencies:
      react: ^17.0.0 || ^18.0.0 || >=19.0.0-rc <19.0.0 || ^19.0.0

  use-sidecar@1.1.3:
    resolution: {integrity: sha512-Fedw0aZvkhynoPYlA5WXrMCAMm+nSWdZt6lzJQ7Ok8S6Q+VsHmHpRWndVRJ8Be0ZbkfPc5LRYH+5XrzXcEeLRQ==}
    engines: {node: '>=10'}
    peerDependencies:
      '@types/react': '*'
      react: ^16.8.0 || ^17.0.0 || ^18.0.0 || ^19.0.0 || ^19.0.0-rc
    peerDependenciesMeta:
      '@types/react':
        optional: true

  use-sync-external-store@1.5.0:
    resolution: {integrity: sha512-Rb46I4cGGVBmjamjphe8L/UnvJD+uPPtTkNvX5mZgqdbavhI4EbgIWJiIHXJ8bc/i9EQGPRh4DwEURJ552Do0A==}
    peerDependencies:
      react: ^16.8.0 || ^17.0.0 || ^18.0.0 || ^19.0.0

  util-deprecate@1.0.2:
    resolution: {integrity: sha512-EPD5q1uXyFxJpCrLnCc1nHnq3gOa6DZBocAIiI2TaSCA7VCJ1UJDMagCzIkXNsUYfD1daK//LTEQ8xiIbrHtcw==}

  uuid@11.1.0:
    resolution: {integrity: sha512-0/A9rDy9P7cJ+8w1c9WD9V//9Wj15Ce2MPz8Ri6032usz+NfePxx5AcN3bN+r6ZL6jEo066/yNYB3tn4pQEx+A==}
    hasBin: true

  uuid@9.0.1:
    resolution: {integrity: sha512-b+1eJOlsR9K8HJpow9Ok3fiWOWSIcIzXodvv0rQjVoOVNpWMpxf1wZNpt4y9h10odCNrqnYp1OBzRktckBe3sA==}
    hasBin: true

  validate-npm-package-license@3.0.4:
    resolution: {integrity: sha512-DpKm2Ui/xN7/HQKCtpZxoRWBhZ9Z0kqtygG8XCgNQ8ZlDnxuQmWhj566j8fN4Cu3/JmbhsDo7fcAJq4s9h27Ew==}

  vary@1.1.2:
    resolution: {integrity: sha512-BNGbWLfd0eUPabhkXUVm0j8uuvREyTh5ovRa/dyow/BqAbZJyC+5fU+IzQOzmAKzYqYRAISoRhdQr3eIZ/PXqg==}
    engines: {node: '>= 0.8'}

  web-streams-polyfill@3.3.3:
    resolution: {integrity: sha512-d2JWLCivmZYTSIoge9MsgFCZrt571BikcWGYkjC1khllbTeDlGqZ2D8vD8E/lJa8WGWbb7Plm8/XJYV7IJHZZw==}
    engines: {node: '>= 8'}

  webidl-conversions@3.0.1:
    resolution: {integrity: sha512-2JAn3z8AR6rjK8Sm8orRC0h/bcl/DqL7tRPdGZ4I1CjdF+EaMLmYxBHyXuKL849eucPFhvBoxMsflfOb8kxaeQ==}

  whatwg-url@5.0.0:
    resolution: {integrity: sha512-saE57nupxk6v3HY35+jzBwYa0rKSy0XR8JSxZPwgLr7ys0IBzhGviA1/TUGJLmSVqs8pb9AnvICXEuOHLprYTw==}

  when-exit@2.1.4:
    resolution: {integrity: sha512-4rnvd3A1t16PWzrBUcSDZqcAmsUIy4minDXT/CZ8F2mVDgd65i4Aalimgz1aQkRGU0iH5eT5+6Rx2TK8o443Pg==}

  which-boxed-primitive@1.1.1:
    resolution: {integrity: sha512-TbX3mj8n0odCBFVlY8AxkqcHASw3L60jIuF8jFP78az3C2YhmGvqbHBpAjTRH2/xqYunrJ9g1jSyjCjpoWzIAA==}
    engines: {node: '>= 0.4'}

  which-builtin-type@1.2.1:
    resolution: {integrity: sha512-6iBczoX+kDQ7a3+YJBnh3T+KZRxM/iYNPXicqk66/Qfm1b93iu+yOImkg0zHbj5LNOcNv1TEADiZ0xa34B4q6Q==}
    engines: {node: '>= 0.4'}

  which-collection@1.0.2:
    resolution: {integrity: sha512-K4jVyjnBdgvc86Y6BkaLZEN933SwYOuBFkdmBu9ZfkcAbdVbpITnDmjvZ/aQjRXQrv5EPkTnD1s39GiiqbngCw==}
    engines: {node: '>= 0.4'}

  which-typed-array@1.1.19:
    resolution: {integrity: sha512-rEvr90Bck4WZt9HHFC4DJMsjvu7x+r6bImz0/BrbWb7A2djJ8hnZMrWnHo9F8ssv0OMErasDhftrfROTyqSDrw==}
    engines: {node: '>= 0.4'}

  which@2.0.2:
    resolution: {integrity: sha512-BLI3Tl1TW3Pvl70l3yq3Y64i+awpwXqsGBYWkkqMtnbXgrMD+yj7rhW0kuEDxzJaYXGjEW5ogapKNMEKNMjibA==}
    engines: {node: '>= 8'}
    hasBin: true

  widest-line@4.0.1:
    resolution: {integrity: sha512-o0cyEG0e8GPzT4iGHphIOh0cJOV8fivsXxddQasHPHfoZf1ZexrfeA21w2NaEN1RHE+fXlfISmOE8R9N3u3Qig==}
    engines: {node: '>=12'}

  widest-line@5.0.0:
    resolution: {integrity: sha512-c9bZp7b5YtRj2wOe6dlj32MK+Bx/M/d+9VB2SHM1OtsUHR0aV0tdP6DWh/iMt0kWi1t5g1Iudu6hQRNd1A4PVA==}
    engines: {node: '>=18'}

  window-size@1.1.1:
    resolution: {integrity: sha512-5D/9vujkmVQ7pSmc0SCBmHXbkv6eaHwXEx65MywhmUMsI8sGqJ972APq1lotfcwMKPFLuCFfL8xGHLIp7jaBmA==}
    engines: {node: '>= 0.10.0'}
    hasBin: true

  word-wrap@1.2.5:
    resolution: {integrity: sha512-BN22B5eaMMI9UMtjrGd5g5eCYPpCPDUy0FJXbYsaT5zYxjFOckS53SQDE3pWkVoWpHXVb3BrYcEN4Twa55B5cA==}
    engines: {node: '>=0.10.0'}

  wrap-ansi@7.0.0:
    resolution: {integrity: sha512-YVGIj2kamLSTxw6NsZjoBxfSwsn0ycdesmc4p+Q21c5zPuZ1pl+NfxVdxPtdHvmNVOQ6XSYG4AUtyt/Fi7D16Q==}
    engines: {node: '>=10'}

  wrap-ansi@8.1.0:
    resolution: {integrity: sha512-si7QWI6zUMq56bESFvagtmzMdGOtoxfR+Sez11Mobfc7tm+VkUckk9bW2UeffTGVUbOksxmSw0AA2gs8g71NCQ==}
    engines: {node: '>=12'}

  wrap-ansi@9.0.0:
    resolution: {integrity: sha512-G8ura3S+3Z2G+mkgNRq8dqaFZAuxfsxpBB8OCTGRTCtp+l/v9nbFNmCUP1BZMts3G1142MsZfn6eeUKrr4PD1Q==}
    engines: {node: '>=18'}

  wrappy@1.0.2:
    resolution: {integrity: sha512-l4Sp/DRseor9wL6EvV2+TuQn63dMkPjZ/sp9XkghTEbV9KlPS1xUsZ3u7/IQO4wxtcFB4bgpQPRcR3QCvezPcQ==}

  write-file-atomic@6.0.0:
    resolution: {integrity: sha512-GmqrO8WJ1NuzJ2DrziEI2o57jKAVIQNf8a18W3nCYU3H7PNWqCCVTeH6/NQE93CIllIgQS98rrmVkYgTX9fFJQ==}
    engines: {node: ^18.17.0 || >=20.5.0}

  ws@8.18.3:
    resolution: {integrity: sha512-PEIGCY5tSlUt50cqyMXfCzX+oOPqN0vuGqWzbcJ2xvnkzkq46oOpz7dQaTDBdfICb4N14+GARUDw2XV2N4tvzg==}
    engines: {node: '>=10.0.0'}
    peerDependencies:
      bufferutil: ^4.0.1
      utf-8-validate: '>=5.0.2'
    peerDependenciesMeta:
      bufferutil:
        optional: true
      utf-8-validate:
        optional: true

  wsl-utils@0.1.0:
    resolution: {integrity: sha512-h3Fbisa2nKGPxCpm89Hk33lBLsnaGBvctQopaBSOW/uIs6FTe1ATyAnKFJrzVs9vpGdsTe73WF3V4lIsk4Gacw==}
    engines: {node: '>=18'}

  xdg-basedir@5.1.0:
    resolution: {integrity: sha512-GCPAHLvrIH13+c0SuacwvRYj2SxJXQ4kaVTT5xgL3kPrz56XxkF21IGhjSE1+W0aw7gpBWRGXLCPnPby6lSpmQ==}
    engines: {node: '>=12'}

  y18n@5.0.8:
    resolution: {integrity: sha512-0pfFzegeDWJHJIAmTLRP2DwHjdF5s7jo9tuztdQxAhINCdvS+3nGINqPd00AphqJR/0LhANUS6/+7SCb98YOfA==}
    engines: {node: '>=10'}

  yallist@5.0.0:
    resolution: {integrity: sha512-YgvUTfwqyc7UXVMrB+SImsVYSmTS8X/tSrtdNZMImM+n7+QTriRXyXim0mBrTXNeqzVF0KWGgHPeiyViFFrNDw==}
    engines: {node: '>=18'}

  yaml@2.8.0:
    resolution: {integrity: sha512-4lLa/EcQCB0cJkyts+FpIRx5G/llPxfP6VQU5KByHEhLxY3IJCH0f0Hy1MHI8sClTvsIb8qwRJ6R/ZdlDJ/leQ==}
    engines: {node: '>= 14.6'}
    hasBin: true

  yargs-parser@21.1.1:
    resolution: {integrity: sha512-tVpsJW7DdjecAiFpbIB1e3qxIQsE6NoPc5/eTdrbbIC4h0LVsWhnoa3g+m2HclBIujHzsxZ4VJVA+GUuc2/LBw==}
    engines: {node: '>=12'}

  yargs@17.7.2:
    resolution: {integrity: sha512-7dSzzRQ++CKnNI/krKnYRV7JKKPUXMEh61soaHKg9mrWEhzFWhFnxPxGl+69cD1Ou63C13NUPCnmIcrvqCuM6w==}
    engines: {node: '>=12'}

  yocto-queue@0.1.0:
    resolution: {integrity: sha512-rVksvsnNCdJ/ohGc6xgPwyN8eheCxsiLM8mxuE/t/mOVqJewPuO1miLpTHQiRgTKCLexL4MeAFVagts7HmNZ2Q==}
    engines: {node: '>=10'}

  yoga-layout@3.2.1:
    resolution: {integrity: sha512-0LPOt3AxKqMdFBZA3HBAt/t/8vIKq7VaQYbuA8WxCgung+p9TVyKRYdpvCb80HcdTN2NkbIKbhNwKUfm3tQywQ==}

  zod-to-json-schema@3.24.6:
    resolution: {integrity: sha512-h/z3PKvcTcTetyjl1fkj79MHNEjm+HpD6NXheWjzOekY7kV+lwDYnHw+ivHkijnCSMz1yJaWBD9vu/Fcmk+vEg==}
    peerDependencies:
      zod: ^3.24.1

  zod@3.25.74:
    resolution: {integrity: sha512-J8poo92VuhKjNknViHRAIuuN6li/EwFbAC8OedzI8uxpEPGiXHGQu9wemIAioIpqgfB4SySaJhdk0mH5Y4ICBg==}

  zustand@5.0.6:
    resolution: {integrity: sha512-ihAqNeUVhe0MAD+X8M5UzqyZ9k3FFZLBTtqo6JLPwV53cbRB/mJwBI0PxcIgqhBBHlEs8G45OTDTMq3gNcLq3A==}
    engines: {node: '>=12.20.0'}
    peerDependencies:
      '@types/react': '>=18.0.0'
      immer: '>=9.0.6'
      react: '>=18.0.0'
      use-sync-external-store: '>=1.2.0'
    peerDependenciesMeta:
      '@types/react':
        optional: true
      immer:
        optional: true
      react:
        optional: true
      use-sync-external-store:
        optional: true

snapshots:

  '@alcalzone/ansi-tokenize@0.1.3':
    dependencies:
      ansi-styles: 6.2.1
      is-fullwidth-code-point: 4.0.0

  '@alloc/quick-lru@5.2.0': {}

  '@babel/code-frame@7.27.1':
    dependencies:
      '@babel/helper-validator-identifier': 7.27.1
      js-tokens: 4.0.0
      picocolors: 1.1.1

  '@babel/helper-validator-identifier@7.27.1': {}

<<<<<<< HEAD
=======
  '@date-fns/tz@1.3.1': {}

  '@dnd-kit/accessibility@3.1.1(react@19.0.0)':
    dependencies:
      react: 19.0.0
      tslib: 2.8.1

  '@dnd-kit/core@6.3.1(react-dom@19.0.0(react@19.0.0))(react@19.0.0)':
    dependencies:
      '@dnd-kit/accessibility': 3.1.1(react@19.0.0)
      '@dnd-kit/utilities': 3.2.2(react@19.0.0)
      react: 19.0.0
      react-dom: 19.0.0(react@19.0.0)
      tslib: 2.8.1

  '@dnd-kit/modifiers@9.0.0(@dnd-kit/core@6.3.1(react-dom@19.0.0(react@19.0.0))(react@19.0.0))(react@19.0.0)':
    dependencies:
      '@dnd-kit/core': 6.3.1(react-dom@19.0.0(react@19.0.0))(react@19.0.0)
      '@dnd-kit/utilities': 3.2.2(react@19.0.0)
      react: 19.0.0
      tslib: 2.8.1

  '@dnd-kit/sortable@10.0.0(@dnd-kit/core@6.3.1(react-dom@19.0.0(react@19.0.0))(react@19.0.0))(react@19.0.0)':
    dependencies:
      '@dnd-kit/core': 6.3.1(react-dom@19.0.0(react@19.0.0))(react@19.0.0)
      '@dnd-kit/utilities': 3.2.2(react@19.0.0)
      react: 19.0.0
      tslib: 2.8.1

  '@dnd-kit/utilities@3.2.2(react@19.0.0)':
    dependencies:
      react: 19.0.0
      tslib: 2.8.1

>>>>>>> dbb59d43
  '@emnapi/core@1.4.3':
    dependencies:
      '@emnapi/wasi-threads': 1.0.2
      tslib: 2.8.1
    optional: true

  '@emnapi/runtime@1.4.3':
    dependencies:
      tslib: 2.8.1
    optional: true

  '@emnapi/wasi-threads@1.0.2':
    dependencies:
      tslib: 2.8.1
    optional: true

  '@eslint-community/eslint-utils@4.7.0(eslint@9.30.1(jiti@1.21.7))':
    dependencies:
      eslint: 9.30.1(jiti@1.21.7)
      eslint-visitor-keys: 3.4.3

  '@eslint-community/regexpp@4.12.1': {}

  '@eslint/config-array@0.21.0':
    dependencies:
      '@eslint/object-schema': 2.1.6
      debug: 4.4.1
      minimatch: 3.1.2
    transitivePeerDependencies:
      - supports-color

  '@eslint/config-helpers@0.3.0': {}

  '@eslint/core@0.14.0':
    dependencies:
      '@types/json-schema': 7.0.15

  '@eslint/core@0.15.1':
    dependencies:
      '@types/json-schema': 7.0.15

  '@eslint/eslintrc@3.3.1':
    dependencies:
      ajv: 6.12.6
      debug: 4.4.1
      espree: 10.4.0
      globals: 14.0.0
      ignore: 5.3.2
      import-fresh: 3.3.1
      js-yaml: 4.1.0
      minimatch: 3.1.2
      strip-json-comments: 3.1.1
    transitivePeerDependencies:
      - supports-color

  '@eslint/js@9.30.1': {}

  '@eslint/object-schema@2.1.6': {}

  '@eslint/plugin-kit@0.3.3':
    dependencies:
      '@eslint/core': 0.15.1
      levn: 0.4.1

  '@floating-ui/core@1.7.2':
    dependencies:
      '@floating-ui/utils': 0.2.10

  '@floating-ui/dom@1.7.2':
    dependencies:
      '@floating-ui/core': 1.7.2
      '@floating-ui/utils': 0.2.10

  '@floating-ui/react-dom@2.1.4(react-dom@19.0.0(react@19.0.0))(react@19.0.0)':
    dependencies:
      '@floating-ui/dom': 1.7.2
      react: 19.0.0
      react-dom: 19.0.0(react@19.0.0)

  '@floating-ui/utils@0.2.10': {}

  '@formatjs/ecma402-abstract@2.3.4':
    dependencies:
      '@formatjs/fast-memoize': 2.2.7
      '@formatjs/intl-localematcher': 0.6.1
      decimal.js: 10.6.0
      tslib: 2.8.1

  '@formatjs/fast-memoize@2.2.7':
    dependencies:
      tslib: 2.8.1

  '@formatjs/icu-messageformat-parser@2.11.2':
    dependencies:
      '@formatjs/ecma402-abstract': 2.3.4
      '@formatjs/icu-skeleton-parser': 1.8.14
      tslib: 2.8.1

  '@formatjs/icu-skeleton-parser@1.8.14':
    dependencies:
      '@formatjs/ecma402-abstract': 2.3.4
      tslib: 2.8.1

  '@formatjs/intl-localematcher@0.5.10':
    dependencies:
      tslib: 2.8.1

  '@formatjs/intl-localematcher@0.6.1':
    dependencies:
      tslib: 2.8.1

<<<<<<< HEAD
  '@google/gemini-cli-core@0.1.16':
=======
  '@google/gemini-cli-core@0.1.15':
>>>>>>> dbb59d43
    dependencies:
      '@google/genai': 1.9.0(@modelcontextprotocol/sdk@1.17.1)
      '@modelcontextprotocol/sdk': 1.17.1
      '@opentelemetry/api': 1.9.0
      '@opentelemetry/exporter-logs-otlp-grpc': 0.52.1(@opentelemetry/api@1.9.0)
      '@opentelemetry/exporter-metrics-otlp-grpc': 0.52.1(@opentelemetry/api@1.9.0)
      '@opentelemetry/exporter-trace-otlp-grpc': 0.52.1(@opentelemetry/api@1.9.0)
      '@opentelemetry/instrumentation-http': 0.52.1(@opentelemetry/api@1.9.0)
      '@opentelemetry/sdk-node': 0.52.1(@opentelemetry/api@1.9.0)
      '@types/glob': 8.1.0
      '@types/html-to-text': 9.0.4
      ajv: 8.17.1
      chardet: 2.1.0
      diff: 7.0.0
      dotenv: 17.2.1
      glob: 10.4.5
      google-auth-library: 9.15.1
      html-to-text: 9.0.5
      https-proxy-agent: 7.0.6
      ignore: 7.0.5
<<<<<<< HEAD
      marked: 15.0.12
=======
>>>>>>> dbb59d43
      micromatch: 4.0.8
      open: 10.2.0
      shell-quote: 1.8.3
      simple-git: 3.28.0
      strip-ansi: 7.1.0
      undici: 7.13.0
      ws: 8.18.3
    transitivePeerDependencies:
      - bufferutil
      - encoding
      - supports-color
      - utf-8-validate
<<<<<<< HEAD
=======

  '@google/gemini-cli@0.1.15(@modelcontextprotocol/sdk@1.17.1)(@types/react@19.1.8)':
    dependencies:
      '@google/gemini-cli-core': 0.1.15
      '@google/genai': 1.9.0(@modelcontextprotocol/sdk@1.17.1)
      '@iarna/toml': 2.2.5
      '@types/update-notifier': 6.0.8
      command-exists: 1.2.9
      diff: 7.0.0
      dotenv: 17.2.1
      glob: 10.4.5
      highlight.js: 11.11.1
      ink: 6.1.0(@types/react@19.1.8)(react@19.1.1)
      ink-big-text: 2.0.0(ink@6.1.0(@types/react@19.1.8)(react@19.0.0))(react@19.1.1)
      ink-gradient: 3.0.0(ink@6.1.0(@types/react@19.1.8)(react@19.0.0))
      ink-link: 4.1.0(ink@6.1.0(@types/react@19.1.8)(react@19.0.0))
      ink-select-input: 6.2.0(ink@6.1.0(@types/react@19.1.8)(react@19.0.0))(react@19.1.1)
      ink-spinner: 5.0.0(ink@6.1.0(@types/react@19.1.8)(react@19.0.0))(react@19.1.1)
      lowlight: 3.3.0
      mime-types: 3.0.1
      open: 10.2.0
      react: 19.1.1
      read-package-up: 11.0.0
      shell-quote: 1.8.3
      string-width: 7.2.0
      strip-ansi: 7.1.0
      strip-json-comments: 3.1.1
      update-notifier: 7.3.1
      yargs: 17.7.2
      zod: 3.25.74
    transitivePeerDependencies:
      - '@modelcontextprotocol/sdk'
      - '@types/react'
      - bufferutil
      - encoding
      - react-devtools-core
      - supports-color
      - utf-8-validate

  '@google/genai@1.9.0(@modelcontextprotocol/sdk@1.17.1)':
    dependencies:
      google-auth-library: 9.15.1
      ws: 8.18.3
    optionalDependencies:
      '@modelcontextprotocol/sdk': 1.17.1
    transitivePeerDependencies:
      - bufferutil
      - encoding
      - supports-color
      - utf-8-validate

  '@grpc/grpc-js@1.13.4':
    dependencies:
      '@grpc/proto-loader': 0.7.15
      '@js-sdsl/ordered-map': 4.4.2

  '@grpc/proto-loader@0.7.15':
    dependencies:
      lodash.camelcase: 4.3.0
      long: 5.3.2
      protobufjs: 7.5.3
      yargs: 17.7.2

  '@hookform/resolvers@5.1.1(react-hook-form@7.60.0(react@19.0.0))':
    dependencies:
      '@standard-schema/utils': 0.3.0
      react-hook-form: 7.60.0(react@19.0.0)

  '@humanfs/core@0.19.1': {}
>>>>>>> dbb59d43

  '@google/gemini-cli@0.1.16(@modelcontextprotocol/sdk@1.17.1)(@types/react@19.1.8)':
    dependencies:
      '@google/gemini-cli-core': 0.1.16
      '@google/genai': 1.9.0(@modelcontextprotocol/sdk@1.17.1)
      '@iarna/toml': 2.2.5
      '@types/update-notifier': 6.0.8
      command-exists: 1.2.9
      diff: 7.0.0
      dotenv: 17.2.1
      glob: 10.4.5
      highlight.js: 11.11.1
      ink: 6.1.0(@types/react@19.1.8)(react@19.1.1)
      ink-big-text: 2.0.0(ink@6.1.0(@types/react@19.1.8)(react@19.0.0))(react@19.1.1)
      ink-gradient: 3.0.0(ink@6.1.0(@types/react@19.1.8)(react@19.0.0))
      ink-link: 4.1.0(ink@6.1.0(@types/react@19.1.8)(react@19.0.0))
      ink-select-input: 6.2.0(ink@6.1.0(@types/react@19.1.8)(react@19.0.0))(react@19.1.1)
      ink-spinner: 5.0.0(ink@6.1.0(@types/react@19.1.8)(react@19.0.0))(react@19.1.1)
      lowlight: 3.3.0
      mime-types: 3.0.1
      open: 10.2.0
      react: 19.1.1
      read-package-up: 11.0.0
      shell-quote: 1.8.3
      string-width: 7.2.0
      strip-ansi: 7.1.0
      strip-json-comments: 3.1.1
      update-notifier: 7.3.1
      yargs: 17.7.2
      zod: 3.25.74
    transitivePeerDependencies:
      - '@modelcontextprotocol/sdk'
      - '@types/react'
      - bufferutil
      - encoding
      - react-devtools-core
      - supports-color
      - utf-8-validate

  '@google/genai@1.9.0(@modelcontextprotocol/sdk@1.17.1)':
    dependencies:
      google-auth-library: 9.15.1
      ws: 8.18.3
    optionalDependencies:
      '@modelcontextprotocol/sdk': 1.17.1
    transitivePeerDependencies:
      - bufferutil
      - encoding
      - supports-color
      - utf-8-validate

  '@grpc/grpc-js@1.13.4':
    dependencies:
      '@grpc/proto-loader': 0.7.15
      '@js-sdsl/ordered-map': 4.4.2

  '@grpc/proto-loader@0.7.15':
    dependencies:
      lodash.camelcase: 4.3.0
      long: 5.3.2
      protobufjs: 7.5.3
      yargs: 17.7.2

  '@hookform/resolvers@5.1.1(react-hook-form@7.60.0(react@19.0.0))':
    dependencies:
      '@standard-schema/utils': 0.3.0
      react-hook-form: 7.60.0(react@19.0.0)

  '@humanfs/core@0.19.1': {}

  '@humanfs/node@0.16.6':
    dependencies:
      '@humanfs/core': 0.19.1
      '@humanwhocodes/retry': 0.3.1

  '@humanwhocodes/module-importer@1.0.1': {}

  '@humanwhocodes/retry@0.3.1': {}

  '@humanwhocodes/retry@0.4.3': {}

  '@iarna/toml@2.2.5': {}

  '@iarna/toml@2.2.5': {}

  '@img/sharp-darwin-arm64@0.34.2':
    optionalDependencies:
      '@img/sharp-libvips-darwin-arm64': 1.1.0
    optional: true

  '@img/sharp-darwin-x64@0.34.2':
    optionalDependencies:
      '@img/sharp-libvips-darwin-x64': 1.1.0
    optional: true

  '@img/sharp-libvips-darwin-arm64@1.1.0':
    optional: true

  '@img/sharp-libvips-darwin-x64@1.1.0':
    optional: true

  '@img/sharp-libvips-linux-arm64@1.1.0':
    optional: true

  '@img/sharp-libvips-linux-arm@1.1.0':
    optional: true

  '@img/sharp-libvips-linux-ppc64@1.1.0':
    optional: true

  '@img/sharp-libvips-linux-s390x@1.1.0':
    optional: true

  '@img/sharp-libvips-linux-x64@1.1.0':
    optional: true

  '@img/sharp-libvips-linuxmusl-arm64@1.1.0':
    optional: true

  '@img/sharp-libvips-linuxmusl-x64@1.1.0':
    optional: true

  '@img/sharp-linux-arm64@0.34.2':
    optionalDependencies:
      '@img/sharp-libvips-linux-arm64': 1.1.0
    optional: true

  '@img/sharp-linux-arm@0.34.2':
    optionalDependencies:
      '@img/sharp-libvips-linux-arm': 1.1.0
    optional: true

  '@img/sharp-linux-s390x@0.34.2':
    optionalDependencies:
      '@img/sharp-libvips-linux-s390x': 1.1.0
    optional: true

  '@img/sharp-linux-x64@0.34.2':
    optionalDependencies:
      '@img/sharp-libvips-linux-x64': 1.1.0
    optional: true

  '@img/sharp-linuxmusl-arm64@0.34.2':
    optionalDependencies:
      '@img/sharp-libvips-linuxmusl-arm64': 1.1.0
    optional: true

  '@img/sharp-linuxmusl-x64@0.34.2':
    optionalDependencies:
      '@img/sharp-libvips-linuxmusl-x64': 1.1.0
    optional: true

  '@img/sharp-wasm32@0.34.2':
    dependencies:
      '@emnapi/runtime': 1.4.3
    optional: true

  '@img/sharp-win32-arm64@0.34.2':
    optional: true

  '@img/sharp-win32-ia32@0.34.2':
    optional: true

  '@img/sharp-win32-x64@0.34.2':
    optional: true

  '@isaacs/cliui@8.0.2':
    dependencies:
      string-width: 5.1.2
      string-width-cjs: string-width@4.2.3
      strip-ansi: 7.1.0
      strip-ansi-cjs: strip-ansi@6.0.1
      wrap-ansi: 8.1.0
      wrap-ansi-cjs: wrap-ansi@7.0.0

  '@isaacs/fs-minipass@4.0.1':
    dependencies:
      minipass: 7.1.2

  '@jridgewell/gen-mapping@0.3.12':
    dependencies:
      '@jridgewell/sourcemap-codec': 1.5.4
      '@jridgewell/trace-mapping': 0.3.29

  '@jridgewell/resolve-uri@3.1.2': {}

  '@jridgewell/sourcemap-codec@1.5.4': {}

  '@jridgewell/trace-mapping@0.3.29':
    dependencies:
      '@jridgewell/resolve-uri': 3.1.2
      '@jridgewell/sourcemap-codec': 1.5.4

  '@js-sdsl/ordered-map@4.4.2': {}

  '@kurkle/color@0.3.4': {}

  '@kwsites/file-exists@1.1.1':
    dependencies:
      debug: 4.4.1
    transitivePeerDependencies:
      - supports-color

  '@kwsites/promise-deferred@1.1.1': {}

  '@modelcontextprotocol/sdk@1.17.1':
    dependencies:
      ajv: 6.12.6
      content-type: 1.0.5
      cors: 2.8.5
      cross-spawn: 7.0.6
      eventsource: 3.0.7
      eventsource-parser: 3.0.3
      express: 5.1.0
      express-rate-limit: 7.5.1(express@5.1.0)
      pkce-challenge: 5.0.0
      raw-body: 3.0.0
      zod: 3.25.74
      zod-to-json-schema: 3.24.6(zod@3.25.74)
    transitivePeerDependencies:
      - supports-color

  '@napi-rs/wasm-runtime@0.2.11':
    dependencies:
      '@emnapi/core': 1.4.3
      '@emnapi/runtime': 1.4.3
      '@tybys/wasm-util': 0.9.0
    optional: true

  '@next/env@15.3.5': {}

  '@next/eslint-plugin-next@15.3.5':
    dependencies:
      fast-glob: 3.3.1

  '@next/swc-darwin-arm64@15.3.5':
    optional: true

  '@next/swc-darwin-x64@15.3.5':
    optional: true

  '@next/swc-linux-arm64-gnu@15.3.5':
    optional: true

  '@next/swc-linux-arm64-musl@15.3.5':
    optional: true

  '@next/swc-linux-x64-gnu@15.3.5':
    optional: true

  '@next/swc-linux-x64-musl@15.3.5':
    optional: true

  '@next/swc-win32-arm64-msvc@15.3.5':
    optional: true

  '@next/swc-win32-x64-msvc@15.3.5':
    optional: true

  '@nodelib/fs.scandir@2.1.5':
    dependencies:
      '@nodelib/fs.stat': 2.0.5
      run-parallel: 1.2.0

  '@nodelib/fs.stat@2.0.5': {}

  '@nodelib/fs.walk@1.2.8':
    dependencies:
      '@nodelib/fs.scandir': 2.1.5
      fastq: 1.19.1

  '@nolyfill/is-core-module@1.0.39': {}

  '@opentelemetry/api-logs@0.52.1':
    dependencies:
      '@opentelemetry/api': 1.9.0

  '@opentelemetry/api@1.9.0': {}

  '@opentelemetry/context-async-hooks@1.25.1(@opentelemetry/api@1.9.0)':
    dependencies:
      '@opentelemetry/api': 1.9.0

  '@opentelemetry/core@1.25.1(@opentelemetry/api@1.9.0)':
    dependencies:
      '@opentelemetry/api': 1.9.0
      '@opentelemetry/semantic-conventions': 1.25.1

  '@opentelemetry/exporter-logs-otlp-grpc@0.52.1(@opentelemetry/api@1.9.0)':
    dependencies:
      '@grpc/grpc-js': 1.13.4
      '@opentelemetry/api': 1.9.0
      '@opentelemetry/core': 1.25.1(@opentelemetry/api@1.9.0)
      '@opentelemetry/otlp-grpc-exporter-base': 0.52.1(@opentelemetry/api@1.9.0)
      '@opentelemetry/otlp-transformer': 0.52.1(@opentelemetry/api@1.9.0)
      '@opentelemetry/sdk-logs': 0.52.1(@opentelemetry/api@1.9.0)

  '@opentelemetry/exporter-metrics-otlp-grpc@0.52.1(@opentelemetry/api@1.9.0)':
    dependencies:
      '@grpc/grpc-js': 1.13.4
      '@opentelemetry/api': 1.9.0
      '@opentelemetry/core': 1.25.1(@opentelemetry/api@1.9.0)
      '@opentelemetry/exporter-metrics-otlp-http': 0.52.1(@opentelemetry/api@1.9.0)
      '@opentelemetry/otlp-exporter-base': 0.52.1(@opentelemetry/api@1.9.0)
      '@opentelemetry/otlp-grpc-exporter-base': 0.52.1(@opentelemetry/api@1.9.0)
      '@opentelemetry/otlp-transformer': 0.52.1(@opentelemetry/api@1.9.0)
      '@opentelemetry/resources': 1.25.1(@opentelemetry/api@1.9.0)
      '@opentelemetry/sdk-metrics': 1.25.1(@opentelemetry/api@1.9.0)

  '@opentelemetry/exporter-metrics-otlp-http@0.52.1(@opentelemetry/api@1.9.0)':
    dependencies:
      '@opentelemetry/api': 1.9.0
      '@opentelemetry/core': 1.25.1(@opentelemetry/api@1.9.0)
      '@opentelemetry/otlp-exporter-base': 0.52.1(@opentelemetry/api@1.9.0)
      '@opentelemetry/otlp-transformer': 0.52.1(@opentelemetry/api@1.9.0)
      '@opentelemetry/resources': 1.25.1(@opentelemetry/api@1.9.0)
      '@opentelemetry/sdk-metrics': 1.25.1(@opentelemetry/api@1.9.0)

  '@opentelemetry/exporter-trace-otlp-grpc@0.52.1(@opentelemetry/api@1.9.0)':
    dependencies:
      '@grpc/grpc-js': 1.13.4
      '@opentelemetry/api': 1.9.0
      '@opentelemetry/core': 1.25.1(@opentelemetry/api@1.9.0)
      '@opentelemetry/otlp-grpc-exporter-base': 0.52.1(@opentelemetry/api@1.9.0)
      '@opentelemetry/otlp-transformer': 0.52.1(@opentelemetry/api@1.9.0)
      '@opentelemetry/resources': 1.25.1(@opentelemetry/api@1.9.0)
      '@opentelemetry/sdk-trace-base': 1.25.1(@opentelemetry/api@1.9.0)

  '@opentelemetry/exporter-trace-otlp-http@0.52.1(@opentelemetry/api@1.9.0)':
    dependencies:
      '@opentelemetry/api': 1.9.0
      '@opentelemetry/core': 1.25.1(@opentelemetry/api@1.9.0)
      '@opentelemetry/otlp-exporter-base': 0.52.1(@opentelemetry/api@1.9.0)
      '@opentelemetry/otlp-transformer': 0.52.1(@opentelemetry/api@1.9.0)
      '@opentelemetry/resources': 1.25.1(@opentelemetry/api@1.9.0)
      '@opentelemetry/sdk-trace-base': 1.25.1(@opentelemetry/api@1.9.0)

  '@opentelemetry/exporter-trace-otlp-proto@0.52.1(@opentelemetry/api@1.9.0)':
    dependencies:
      '@opentelemetry/api': 1.9.0
      '@opentelemetry/core': 1.25.1(@opentelemetry/api@1.9.0)
      '@opentelemetry/otlp-exporter-base': 0.52.1(@opentelemetry/api@1.9.0)
      '@opentelemetry/otlp-transformer': 0.52.1(@opentelemetry/api@1.9.0)
      '@opentelemetry/resources': 1.25.1(@opentelemetry/api@1.9.0)
      '@opentelemetry/sdk-trace-base': 1.25.1(@opentelemetry/api@1.9.0)

  '@opentelemetry/exporter-zipkin@1.25.1(@opentelemetry/api@1.9.0)':
    dependencies:
      '@opentelemetry/api': 1.9.0
      '@opentelemetry/core': 1.25.1(@opentelemetry/api@1.9.0)
      '@opentelemetry/resources': 1.25.1(@opentelemetry/api@1.9.0)
      '@opentelemetry/sdk-trace-base': 1.25.1(@opentelemetry/api@1.9.0)
      '@opentelemetry/semantic-conventions': 1.25.1

  '@opentelemetry/instrumentation-http@0.52.1(@opentelemetry/api@1.9.0)':
    dependencies:
      '@opentelemetry/api': 1.9.0
      '@opentelemetry/core': 1.25.1(@opentelemetry/api@1.9.0)
      '@opentelemetry/instrumentation': 0.52.1(@opentelemetry/api@1.9.0)
      '@opentelemetry/semantic-conventions': 1.25.1
      semver: 7.7.2
    transitivePeerDependencies:
      - supports-color

  '@opentelemetry/instrumentation@0.52.1(@opentelemetry/api@1.9.0)':
    dependencies:
      '@opentelemetry/api': 1.9.0
      '@opentelemetry/api-logs': 0.52.1
      '@types/shimmer': 1.2.0
      import-in-the-middle: 1.14.2
      require-in-the-middle: 7.5.2
      semver: 7.7.2
      shimmer: 1.2.1
    transitivePeerDependencies:
      - supports-color

  '@opentelemetry/otlp-exporter-base@0.52.1(@opentelemetry/api@1.9.0)':
    dependencies:
      '@opentelemetry/api': 1.9.0
      '@opentelemetry/core': 1.25.1(@opentelemetry/api@1.9.0)
      '@opentelemetry/otlp-transformer': 0.52.1(@opentelemetry/api@1.9.0)

  '@opentelemetry/otlp-grpc-exporter-base@0.52.1(@opentelemetry/api@1.9.0)':
    dependencies:
      '@grpc/grpc-js': 1.13.4
      '@opentelemetry/api': 1.9.0
      '@opentelemetry/core': 1.25.1(@opentelemetry/api@1.9.0)
      '@opentelemetry/otlp-exporter-base': 0.52.1(@opentelemetry/api@1.9.0)
      '@opentelemetry/otlp-transformer': 0.52.1(@opentelemetry/api@1.9.0)

  '@opentelemetry/otlp-transformer@0.52.1(@opentelemetry/api@1.9.0)':
    dependencies:
      '@opentelemetry/api': 1.9.0
      '@opentelemetry/api-logs': 0.52.1
      '@opentelemetry/core': 1.25.1(@opentelemetry/api@1.9.0)
      '@opentelemetry/resources': 1.25.1(@opentelemetry/api@1.9.0)
      '@opentelemetry/sdk-logs': 0.52.1(@opentelemetry/api@1.9.0)
      '@opentelemetry/sdk-metrics': 1.25.1(@opentelemetry/api@1.9.0)
      '@opentelemetry/sdk-trace-base': 1.25.1(@opentelemetry/api@1.9.0)
      protobufjs: 7.5.3

  '@opentelemetry/propagator-b3@1.25.1(@opentelemetry/api@1.9.0)':
    dependencies:
      '@opentelemetry/api': 1.9.0
      '@opentelemetry/core': 1.25.1(@opentelemetry/api@1.9.0)

  '@opentelemetry/propagator-jaeger@1.25.1(@opentelemetry/api@1.9.0)':
    dependencies:
      '@opentelemetry/api': 1.9.0
      '@opentelemetry/core': 1.25.1(@opentelemetry/api@1.9.0)

  '@opentelemetry/resources@1.25.1(@opentelemetry/api@1.9.0)':
    dependencies:
      '@opentelemetry/api': 1.9.0
      '@opentelemetry/core': 1.25.1(@opentelemetry/api@1.9.0)
      '@opentelemetry/semantic-conventions': 1.25.1

  '@opentelemetry/sdk-logs@0.52.1(@opentelemetry/api@1.9.0)':
    dependencies:
      '@opentelemetry/api': 1.9.0
      '@opentelemetry/api-logs': 0.52.1
      '@opentelemetry/core': 1.25.1(@opentelemetry/api@1.9.0)
      '@opentelemetry/resources': 1.25.1(@opentelemetry/api@1.9.0)

  '@opentelemetry/sdk-metrics@1.25.1(@opentelemetry/api@1.9.0)':
    dependencies:
      '@opentelemetry/api': 1.9.0
      '@opentelemetry/core': 1.25.1(@opentelemetry/api@1.9.0)
      '@opentelemetry/resources': 1.25.1(@opentelemetry/api@1.9.0)
      lodash.merge: 4.6.2

  '@opentelemetry/sdk-node@0.52.1(@opentelemetry/api@1.9.0)':
    dependencies:
      '@opentelemetry/api': 1.9.0
      '@opentelemetry/api-logs': 0.52.1
      '@opentelemetry/core': 1.25.1(@opentelemetry/api@1.9.0)
      '@opentelemetry/exporter-trace-otlp-grpc': 0.52.1(@opentelemetry/api@1.9.0)
      '@opentelemetry/exporter-trace-otlp-http': 0.52.1(@opentelemetry/api@1.9.0)
      '@opentelemetry/exporter-trace-otlp-proto': 0.52.1(@opentelemetry/api@1.9.0)
      '@opentelemetry/exporter-zipkin': 1.25.1(@opentelemetry/api@1.9.0)
      '@opentelemetry/instrumentation': 0.52.1(@opentelemetry/api@1.9.0)
      '@opentelemetry/resources': 1.25.1(@opentelemetry/api@1.9.0)
      '@opentelemetry/sdk-logs': 0.52.1(@opentelemetry/api@1.9.0)
      '@opentelemetry/sdk-metrics': 1.25.1(@opentelemetry/api@1.9.0)
      '@opentelemetry/sdk-trace-base': 1.25.1(@opentelemetry/api@1.9.0)
      '@opentelemetry/sdk-trace-node': 1.25.1(@opentelemetry/api@1.9.0)
      '@opentelemetry/semantic-conventions': 1.25.1
    transitivePeerDependencies:
      - supports-color

  '@opentelemetry/sdk-trace-base@1.25.1(@opentelemetry/api@1.9.0)':
    dependencies:
      '@opentelemetry/api': 1.9.0
      '@opentelemetry/core': 1.25.1(@opentelemetry/api@1.9.0)
      '@opentelemetry/resources': 1.25.1(@opentelemetry/api@1.9.0)
      '@opentelemetry/semantic-conventions': 1.25.1

  '@opentelemetry/sdk-trace-node@1.25.1(@opentelemetry/api@1.9.0)':
    dependencies:
      '@opentelemetry/api': 1.9.0
      '@opentelemetry/context-async-hooks': 1.25.1(@opentelemetry/api@1.9.0)
      '@opentelemetry/core': 1.25.1(@opentelemetry/api@1.9.0)
      '@opentelemetry/propagator-b3': 1.25.1(@opentelemetry/api@1.9.0)
      '@opentelemetry/propagator-jaeger': 1.25.1(@opentelemetry/api@1.9.0)
      '@opentelemetry/sdk-trace-base': 1.25.1(@opentelemetry/api@1.9.0)
      semver: 7.7.2

  '@opentelemetry/semantic-conventions@1.25.1': {}

  '@pkgjs/parseargs@0.11.0':
    optional: true

  '@pnpm/config.env-replace@1.1.0': {}

  '@pnpm/network.ca-file@1.0.2':
    dependencies:
      graceful-fs: 4.2.10

  '@pnpm/npm-conf@2.3.1':
    dependencies:
      '@pnpm/config.env-replace': 1.1.0
      '@pnpm/network.ca-file': 1.0.2
      config-chain: 1.1.13

  '@protobufjs/aspromise@1.1.2': {}

  '@protobufjs/base64@1.1.2': {}

  '@protobufjs/codegen@2.0.4': {}

  '@protobufjs/eventemitter@1.1.0': {}

  '@protobufjs/fetch@1.1.0':
    dependencies:
      '@protobufjs/aspromise': 1.1.2
      '@protobufjs/inquire': 1.1.0

  '@protobufjs/float@1.0.2': {}

  '@protobufjs/inquire@1.1.0': {}

  '@protobufjs/path@1.1.2': {}

  '@protobufjs/pool@1.1.0': {}

  '@protobufjs/utf8@1.1.0': {}

  '@radix-ui/number@1.1.1': {}

  '@radix-ui/primitive@1.1.2': {}

  '@radix-ui/react-accordion@1.2.11(@types/react-dom@19.0.2(@types/react@19.1.8))(@types/react@19.1.8)(react-dom@19.0.0(react@19.0.0))(react@19.0.0)':
    dependencies:
      '@radix-ui/primitive': 1.1.2
      '@radix-ui/react-collapsible': 1.1.11(@types/react-dom@19.0.2(@types/react@19.1.8))(@types/react@19.1.8)(react-dom@19.0.0(react@19.0.0))(react@19.0.0)
      '@radix-ui/react-collection': 1.1.7(@types/react-dom@19.0.2(@types/react@19.1.8))(@types/react@19.1.8)(react-dom@19.0.0(react@19.0.0))(react@19.0.0)
      '@radix-ui/react-compose-refs': 1.1.2(@types/react@19.1.8)(react@19.0.0)
      '@radix-ui/react-context': 1.1.2(@types/react@19.1.8)(react@19.0.0)
      '@radix-ui/react-direction': 1.1.1(@types/react@19.1.8)(react@19.0.0)
      '@radix-ui/react-id': 1.1.1(@types/react@19.1.8)(react@19.0.0)
      '@radix-ui/react-primitive': 2.1.3(@types/react-dom@19.0.2(@types/react@19.1.8))(@types/react@19.1.8)(react-dom@19.0.0(react@19.0.0))(react@19.0.0)
      '@radix-ui/react-use-controllable-state': 1.2.2(@types/react@19.1.8)(react@19.0.0)
      react: 19.0.0
      react-dom: 19.0.0(react@19.0.0)
    optionalDependencies:
      '@types/react': 19.1.8
      '@types/react-dom': 19.0.2(@types/react@19.1.8)

  '@radix-ui/react-alert-dialog@1.1.14(@types/react-dom@19.0.2(@types/react@19.1.8))(@types/react@19.1.8)(react-dom@19.0.0(react@19.0.0))(react@19.0.0)':
    dependencies:
      '@radix-ui/primitive': 1.1.2
      '@radix-ui/react-compose-refs': 1.1.2(@types/react@19.1.8)(react@19.0.0)
      '@radix-ui/react-context': 1.1.2(@types/react@19.1.8)(react@19.0.0)
      '@radix-ui/react-dialog': 1.1.14(@types/react-dom@19.0.2(@types/react@19.1.8))(@types/react@19.1.8)(react-dom@19.0.0(react@19.0.0))(react@19.0.0)
      '@radix-ui/react-primitive': 2.1.3(@types/react-dom@19.0.2(@types/react@19.1.8))(@types/react@19.1.8)(react-dom@19.0.0(react@19.0.0))(react@19.0.0)
      '@radix-ui/react-slot': 1.2.3(@types/react@19.1.8)(react@19.0.0)
      react: 19.0.0
      react-dom: 19.0.0(react@19.0.0)
    optionalDependencies:
      '@types/react': 19.1.8
      '@types/react-dom': 19.0.2(@types/react@19.1.8)

  '@radix-ui/react-arrow@1.1.7(@types/react-dom@19.0.2(@types/react@19.1.8))(@types/react@19.1.8)(react-dom@19.0.0(react@19.0.0))(react@19.0.0)':
    dependencies:
      '@radix-ui/react-primitive': 2.1.3(@types/react-dom@19.0.2(@types/react@19.1.8))(@types/react@19.1.8)(react-dom@19.0.0(react@19.0.0))(react@19.0.0)
      react: 19.0.0
      react-dom: 19.0.0(react@19.0.0)
    optionalDependencies:
      '@types/react': 19.1.8
      '@types/react-dom': 19.0.2(@types/react@19.1.8)

  '@radix-ui/react-avatar@1.1.10(@types/react-dom@19.0.2(@types/react@19.1.8))(@types/react@19.1.8)(react-dom@19.0.0(react@19.0.0))(react@19.0.0)':
    dependencies:
      '@radix-ui/react-context': 1.1.2(@types/react@19.1.8)(react@19.0.0)
      '@radix-ui/react-primitive': 2.1.3(@types/react-dom@19.0.2(@types/react@19.1.8))(@types/react@19.1.8)(react-dom@19.0.0(react@19.0.0))(react@19.0.0)
      '@radix-ui/react-use-callback-ref': 1.1.1(@types/react@19.1.8)(react@19.0.0)
      '@radix-ui/react-use-is-hydrated': 0.1.0(@types/react@19.1.8)(react@19.0.0)
      '@radix-ui/react-use-layout-effect': 1.1.1(@types/react@19.1.8)(react@19.0.0)
      react: 19.0.0
      react-dom: 19.0.0(react@19.0.0)
    optionalDependencies:
      '@types/react': 19.1.8
      '@types/react-dom': 19.0.2(@types/react@19.1.8)

  '@radix-ui/react-checkbox@1.3.2(@types/react-dom@19.0.2(@types/react@19.1.8))(@types/react@19.1.8)(react-dom@19.0.0(react@19.0.0))(react@19.0.0)':
    dependencies:
      '@radix-ui/primitive': 1.1.2
      '@radix-ui/react-compose-refs': 1.1.2(@types/react@19.1.8)(react@19.0.0)
      '@radix-ui/react-context': 1.1.2(@types/react@19.1.8)(react@19.0.0)
      '@radix-ui/react-presence': 1.1.4(@types/react-dom@19.0.2(@types/react@19.1.8))(@types/react@19.1.8)(react-dom@19.0.0(react@19.0.0))(react@19.0.0)
      '@radix-ui/react-primitive': 2.1.3(@types/react-dom@19.0.2(@types/react@19.1.8))(@types/react@19.1.8)(react-dom@19.0.0(react@19.0.0))(react@19.0.0)
      '@radix-ui/react-use-controllable-state': 1.2.2(@types/react@19.1.8)(react@19.0.0)
      '@radix-ui/react-use-previous': 1.1.1(@types/react@19.1.8)(react@19.0.0)
      '@radix-ui/react-use-size': 1.1.1(@types/react@19.1.8)(react@19.0.0)
      react: 19.0.0
      react-dom: 19.0.0(react@19.0.0)
    optionalDependencies:
      '@types/react': 19.1.8
      '@types/react-dom': 19.0.2(@types/react@19.1.8)

  '@radix-ui/react-collapsible@1.1.11(@types/react-dom@19.0.2(@types/react@19.1.8))(@types/react@19.1.8)(react-dom@19.0.0(react@19.0.0))(react@19.0.0)':
    dependencies:
      '@radix-ui/primitive': 1.1.2
      '@radix-ui/react-compose-refs': 1.1.2(@types/react@19.1.8)(react@19.0.0)
      '@radix-ui/react-context': 1.1.2(@types/react@19.1.8)(react@19.0.0)
      '@radix-ui/react-id': 1.1.1(@types/react@19.1.8)(react@19.0.0)
      '@radix-ui/react-presence': 1.1.4(@types/react-dom@19.0.2(@types/react@19.1.8))(@types/react@19.1.8)(react-dom@19.0.0(react@19.0.0))(react@19.0.0)
      '@radix-ui/react-primitive': 2.1.3(@types/react-dom@19.0.2(@types/react@19.1.8))(@types/react@19.1.8)(react-dom@19.0.0(react@19.0.0))(react@19.0.0)
      '@radix-ui/react-use-controllable-state': 1.2.2(@types/react@19.1.8)(react@19.0.0)
      '@radix-ui/react-use-layout-effect': 1.1.1(@types/react@19.1.8)(react@19.0.0)
      react: 19.0.0
      react-dom: 19.0.0(react@19.0.0)
    optionalDependencies:
      '@types/react': 19.1.8
      '@types/react-dom': 19.0.2(@types/react@19.1.8)

  '@radix-ui/react-collection@1.1.7(@types/react-dom@19.0.2(@types/react@19.1.8))(@types/react@19.1.8)(react-dom@19.0.0(react@19.0.0))(react@19.0.0)':
    dependencies:
      '@radix-ui/react-compose-refs': 1.1.2(@types/react@19.1.8)(react@19.0.0)
      '@radix-ui/react-context': 1.1.2(@types/react@19.1.8)(react@19.0.0)
      '@radix-ui/react-primitive': 2.1.3(@types/react-dom@19.0.2(@types/react@19.1.8))(@types/react@19.1.8)(react-dom@19.0.0(react@19.0.0))(react@19.0.0)
      '@radix-ui/react-slot': 1.2.3(@types/react@19.1.8)(react@19.0.0)
      react: 19.0.0
      react-dom: 19.0.0(react@19.0.0)
    optionalDependencies:
      '@types/react': 19.1.8
      '@types/react-dom': 19.0.2(@types/react@19.1.8)

  '@radix-ui/react-compose-refs@1.1.2(@types/react@19.1.8)(react@19.0.0)':
    dependencies:
      react: 19.0.0
    optionalDependencies:
      '@types/react': 19.1.8

  '@radix-ui/react-context@1.1.2(@types/react@19.1.8)(react@19.0.0)':
    dependencies:
      react: 19.0.0
    optionalDependencies:
      '@types/react': 19.1.8

  '@radix-ui/react-dialog@1.1.14(@types/react-dom@19.0.2(@types/react@19.1.8))(@types/react@19.1.8)(react-dom@19.0.0(react@19.0.0))(react@19.0.0)':
    dependencies:
      '@radix-ui/primitive': 1.1.2
      '@radix-ui/react-compose-refs': 1.1.2(@types/react@19.1.8)(react@19.0.0)
      '@radix-ui/react-context': 1.1.2(@types/react@19.1.8)(react@19.0.0)
      '@radix-ui/react-dismissable-layer': 1.1.10(@types/react-dom@19.0.2(@types/react@19.1.8))(@types/react@19.1.8)(react-dom@19.0.0(react@19.0.0))(react@19.0.0)
      '@radix-ui/react-focus-guards': 1.1.2(@types/react@19.1.8)(react@19.0.0)
      '@radix-ui/react-focus-scope': 1.1.7(@types/react-dom@19.0.2(@types/react@19.1.8))(@types/react@19.1.8)(react-dom@19.0.0(react@19.0.0))(react@19.0.0)
      '@radix-ui/react-id': 1.1.1(@types/react@19.1.8)(react@19.0.0)
      '@radix-ui/react-portal': 1.1.9(@types/react-dom@19.0.2(@types/react@19.1.8))(@types/react@19.1.8)(react-dom@19.0.0(react@19.0.0))(react@19.0.0)
      '@radix-ui/react-presence': 1.1.4(@types/react-dom@19.0.2(@types/react@19.1.8))(@types/react@19.1.8)(react-dom@19.0.0(react@19.0.0))(react@19.0.0)
      '@radix-ui/react-primitive': 2.1.3(@types/react-dom@19.0.2(@types/react@19.1.8))(@types/react@19.1.8)(react-dom@19.0.0(react@19.0.0))(react@19.0.0)
      '@radix-ui/react-slot': 1.2.3(@types/react@19.1.8)(react@19.0.0)
      '@radix-ui/react-use-controllable-state': 1.2.2(@types/react@19.1.8)(react@19.0.0)
      aria-hidden: 1.2.6
      react: 19.0.0
      react-dom: 19.0.0(react@19.0.0)
      react-remove-scroll: 2.7.1(@types/react@19.1.8)(react@19.0.0)
    optionalDependencies:
      '@types/react': 19.1.8
      '@types/react-dom': 19.0.2(@types/react@19.1.8)

  '@radix-ui/react-direction@1.1.1(@types/react@19.1.8)(react@19.0.0)':
    dependencies:
      react: 19.0.0
    optionalDependencies:
      '@types/react': 19.1.8

  '@radix-ui/react-dismissable-layer@1.1.10(@types/react-dom@19.0.2(@types/react@19.1.8))(@types/react@19.1.8)(react-dom@19.0.0(react@19.0.0))(react@19.0.0)':
    dependencies:
      '@radix-ui/primitive': 1.1.2
      '@radix-ui/react-compose-refs': 1.1.2(@types/react@19.1.8)(react@19.0.0)
      '@radix-ui/react-primitive': 2.1.3(@types/react-dom@19.0.2(@types/react@19.1.8))(@types/react@19.1.8)(react-dom@19.0.0(react@19.0.0))(react@19.0.0)
      '@radix-ui/react-use-callback-ref': 1.1.1(@types/react@19.1.8)(react@19.0.0)
      '@radix-ui/react-use-escape-keydown': 1.1.1(@types/react@19.1.8)(react@19.0.0)
      react: 19.0.0
      react-dom: 19.0.0(react@19.0.0)
    optionalDependencies:
      '@types/react': 19.1.8
      '@types/react-dom': 19.0.2(@types/react@19.1.8)

  '@radix-ui/react-dropdown-menu@2.1.15(@types/react-dom@19.0.2(@types/react@19.1.8))(@types/react@19.1.8)(react-dom@19.0.0(react@19.0.0))(react@19.0.0)':
    dependencies:
      '@radix-ui/primitive': 1.1.2
      '@radix-ui/react-compose-refs': 1.1.2(@types/react@19.1.8)(react@19.0.0)
      '@radix-ui/react-context': 1.1.2(@types/react@19.1.8)(react@19.0.0)
      '@radix-ui/react-id': 1.1.1(@types/react@19.1.8)(react@19.0.0)
      '@radix-ui/react-menu': 2.1.15(@types/react-dom@19.0.2(@types/react@19.1.8))(@types/react@19.1.8)(react-dom@19.0.0(react@19.0.0))(react@19.0.0)
      '@radix-ui/react-primitive': 2.1.3(@types/react-dom@19.0.2(@types/react@19.1.8))(@types/react@19.1.8)(react-dom@19.0.0(react@19.0.0))(react@19.0.0)
      '@radix-ui/react-use-controllable-state': 1.2.2(@types/react@19.1.8)(react@19.0.0)
      react: 19.0.0
      react-dom: 19.0.0(react@19.0.0)
    optionalDependencies:
      '@types/react': 19.1.8
      '@types/react-dom': 19.0.2(@types/react@19.1.8)

  '@radix-ui/react-focus-guards@1.1.2(@types/react@19.1.8)(react@19.0.0)':
    dependencies:
      react: 19.0.0
    optionalDependencies:
      '@types/react': 19.1.8

  '@radix-ui/react-focus-scope@1.1.7(@types/react-dom@19.0.2(@types/react@19.1.8))(@types/react@19.1.8)(react-dom@19.0.0(react@19.0.0))(react@19.0.0)':
    dependencies:
      '@radix-ui/react-compose-refs': 1.1.2(@types/react@19.1.8)(react@19.0.0)
      '@radix-ui/react-primitive': 2.1.3(@types/react-dom@19.0.2(@types/react@19.1.8))(@types/react@19.1.8)(react-dom@19.0.0(react@19.0.0))(react@19.0.0)
      '@radix-ui/react-use-callback-ref': 1.1.1(@types/react@19.1.8)(react@19.0.0)
      react: 19.0.0
      react-dom: 19.0.0(react@19.0.0)
    optionalDependencies:
      '@types/react': 19.1.8
      '@types/react-dom': 19.0.2(@types/react@19.1.8)

  '@radix-ui/react-id@1.1.1(@types/react@19.1.8)(react@19.0.0)':
    dependencies:
      '@radix-ui/react-use-layout-effect': 1.1.1(@types/react@19.1.8)(react@19.0.0)
      react: 19.0.0
    optionalDependencies:
      '@types/react': 19.1.8

  '@radix-ui/react-label@2.1.7(@types/react-dom@19.0.2(@types/react@19.1.8))(@types/react@19.1.8)(react-dom@19.0.0(react@19.0.0))(react@19.0.0)':
    dependencies:
      '@radix-ui/react-primitive': 2.1.3(@types/react-dom@19.0.2(@types/react@19.1.8))(@types/react@19.1.8)(react-dom@19.0.0(react@19.0.0))(react@19.0.0)
      react: 19.0.0
      react-dom: 19.0.0(react@19.0.0)
    optionalDependencies:
      '@types/react': 19.1.8
      '@types/react-dom': 19.0.2(@types/react@19.1.8)

  '@radix-ui/react-menu@2.1.15(@types/react-dom@19.0.2(@types/react@19.1.8))(@types/react@19.1.8)(react-dom@19.0.0(react@19.0.0))(react@19.0.0)':
    dependencies:
      '@radix-ui/primitive': 1.1.2
      '@radix-ui/react-collection': 1.1.7(@types/react-dom@19.0.2(@types/react@19.1.8))(@types/react@19.1.8)(react-dom@19.0.0(react@19.0.0))(react@19.0.0)
      '@radix-ui/react-compose-refs': 1.1.2(@types/react@19.1.8)(react@19.0.0)
      '@radix-ui/react-context': 1.1.2(@types/react@19.1.8)(react@19.0.0)
      '@radix-ui/react-direction': 1.1.1(@types/react@19.1.8)(react@19.0.0)
      '@radix-ui/react-dismissable-layer': 1.1.10(@types/react-dom@19.0.2(@types/react@19.1.8))(@types/react@19.1.8)(react-dom@19.0.0(react@19.0.0))(react@19.0.0)
      '@radix-ui/react-focus-guards': 1.1.2(@types/react@19.1.8)(react@19.0.0)
      '@radix-ui/react-focus-scope': 1.1.7(@types/react-dom@19.0.2(@types/react@19.1.8))(@types/react@19.1.8)(react-dom@19.0.0(react@19.0.0))(react@19.0.0)
      '@radix-ui/react-id': 1.1.1(@types/react@19.1.8)(react@19.0.0)
      '@radix-ui/react-popper': 1.2.7(@types/react-dom@19.0.2(@types/react@19.1.8))(@types/react@19.1.8)(react-dom@19.0.0(react@19.0.0))(react@19.0.0)
      '@radix-ui/react-portal': 1.1.9(@types/react-dom@19.0.2(@types/react@19.1.8))(@types/react@19.1.8)(react-dom@19.0.0(react@19.0.0))(react@19.0.0)
      '@radix-ui/react-presence': 1.1.4(@types/react-dom@19.0.2(@types/react@19.1.8))(@types/react@19.1.8)(react-dom@19.0.0(react@19.0.0))(react@19.0.0)
      '@radix-ui/react-primitive': 2.1.3(@types/react-dom@19.0.2(@types/react@19.1.8))(@types/react@19.1.8)(react-dom@19.0.0(react@19.0.0))(react@19.0.0)
      '@radix-ui/react-roving-focus': 1.1.10(@types/react-dom@19.0.2(@types/react@19.1.8))(@types/react@19.1.8)(react-dom@19.0.0(react@19.0.0))(react@19.0.0)
      '@radix-ui/react-slot': 1.2.3(@types/react@19.1.8)(react@19.0.0)
      '@radix-ui/react-use-callback-ref': 1.1.1(@types/react@19.1.8)(react@19.0.0)
      aria-hidden: 1.2.6
      react: 19.0.0
      react-dom: 19.0.0(react@19.0.0)
      react-remove-scroll: 2.7.1(@types/react@19.1.8)(react@19.0.0)
    optionalDependencies:
      '@types/react': 19.1.8
      '@types/react-dom': 19.0.2(@types/react@19.1.8)

  '@radix-ui/react-navigation-menu@1.2.13(@types/react-dom@19.0.2(@types/react@19.1.8))(@types/react@19.1.8)(react-dom@19.0.0(react@19.0.0))(react@19.0.0)':
    dependencies:
      '@radix-ui/primitive': 1.1.2
      '@radix-ui/react-collection': 1.1.7(@types/react-dom@19.0.2(@types/react@19.1.8))(@types/react@19.1.8)(react-dom@19.0.0(react@19.0.0))(react@19.0.0)
      '@radix-ui/react-compose-refs': 1.1.2(@types/react@19.1.8)(react@19.0.0)
      '@radix-ui/react-context': 1.1.2(@types/react@19.1.8)(react@19.0.0)
      '@radix-ui/react-direction': 1.1.1(@types/react@19.1.8)(react@19.0.0)
      '@radix-ui/react-dismissable-layer': 1.1.10(@types/react-dom@19.0.2(@types/react@19.1.8))(@types/react@19.1.8)(react-dom@19.0.0(react@19.0.0))(react@19.0.0)
      '@radix-ui/react-id': 1.1.1(@types/react@19.1.8)(react@19.0.0)
      '@radix-ui/react-presence': 1.1.4(@types/react-dom@19.0.2(@types/react@19.1.8))(@types/react@19.1.8)(react-dom@19.0.0(react@19.0.0))(react@19.0.0)
      '@radix-ui/react-primitive': 2.1.3(@types/react-dom@19.0.2(@types/react@19.1.8))(@types/react@19.1.8)(react-dom@19.0.0(react@19.0.0))(react@19.0.0)
      '@radix-ui/react-use-callback-ref': 1.1.1(@types/react@19.1.8)(react@19.0.0)
      '@radix-ui/react-use-controllable-state': 1.2.2(@types/react@19.1.8)(react@19.0.0)
      '@radix-ui/react-use-layout-effect': 1.1.1(@types/react@19.1.8)(react@19.0.0)
      '@radix-ui/react-use-previous': 1.1.1(@types/react@19.1.8)(react@19.0.0)
      '@radix-ui/react-visually-hidden': 1.2.3(@types/react-dom@19.0.2(@types/react@19.1.8))(@types/react@19.1.8)(react-dom@19.0.0(react@19.0.0))(react@19.0.0)
      react: 19.0.0
      react-dom: 19.0.0(react@19.0.0)
    optionalDependencies:
      '@types/react': 19.1.8
      '@types/react-dom': 19.0.2(@types/react@19.1.8)

  '@radix-ui/react-popover@1.1.14(@types/react-dom@19.0.2(@types/react@19.1.8))(@types/react@19.1.8)(react-dom@19.0.0(react@19.0.0))(react@19.0.0)':
    dependencies:
      '@radix-ui/primitive': 1.1.2
      '@radix-ui/react-compose-refs': 1.1.2(@types/react@19.1.8)(react@19.0.0)
      '@radix-ui/react-context': 1.1.2(@types/react@19.1.8)(react@19.0.0)
      '@radix-ui/react-dismissable-layer': 1.1.10(@types/react-dom@19.0.2(@types/react@19.1.8))(@types/react@19.1.8)(react-dom@19.0.0(react@19.0.0))(react@19.0.0)
      '@radix-ui/react-focus-guards': 1.1.2(@types/react@19.1.8)(react@19.0.0)
      '@radix-ui/react-focus-scope': 1.1.7(@types/react-dom@19.0.2(@types/react@19.1.8))(@types/react@19.1.8)(react-dom@19.0.0(react@19.0.0))(react@19.0.0)
      '@radix-ui/react-id': 1.1.1(@types/react@19.1.8)(react@19.0.0)
      '@radix-ui/react-popper': 1.2.7(@types/react-dom@19.0.2(@types/react@19.1.8))(@types/react@19.1.8)(react-dom@19.0.0(react@19.0.0))(react@19.0.0)
      '@radix-ui/react-portal': 1.1.9(@types/react-dom@19.0.2(@types/react@19.1.8))(@types/react@19.1.8)(react-dom@19.0.0(react@19.0.0))(react@19.0.0)
      '@radix-ui/react-presence': 1.1.4(@types/react-dom@19.0.2(@types/react@19.1.8))(@types/react@19.1.8)(react-dom@19.0.0(react@19.0.0))(react@19.0.0)
      '@radix-ui/react-primitive': 2.1.3(@types/react-dom@19.0.2(@types/react@19.1.8))(@types/react@19.1.8)(react-dom@19.0.0(react@19.0.0))(react@19.0.0)
      '@radix-ui/react-slot': 1.2.3(@types/react@19.1.8)(react@19.0.0)
      '@radix-ui/react-use-controllable-state': 1.2.2(@types/react@19.1.8)(react@19.0.0)
      aria-hidden: 1.2.6
      react: 19.0.0
      react-dom: 19.0.0(react@19.0.0)
      react-remove-scroll: 2.7.1(@types/react@19.1.8)(react@19.0.0)
    optionalDependencies:
      '@types/react': 19.1.8
      '@types/react-dom': 19.0.2(@types/react@19.1.8)

  '@radix-ui/react-popper@1.2.7(@types/react-dom@19.0.2(@types/react@19.1.8))(@types/react@19.1.8)(react-dom@19.0.0(react@19.0.0))(react@19.0.0)':
    dependencies:
      '@floating-ui/react-dom': 2.1.4(react-dom@19.0.0(react@19.0.0))(react@19.0.0)
      '@radix-ui/react-arrow': 1.1.7(@types/react-dom@19.0.2(@types/react@19.1.8))(@types/react@19.1.8)(react-dom@19.0.0(react@19.0.0))(react@19.0.0)
      '@radix-ui/react-compose-refs': 1.1.2(@types/react@19.1.8)(react@19.0.0)
      '@radix-ui/react-context': 1.1.2(@types/react@19.1.8)(react@19.0.0)
      '@radix-ui/react-primitive': 2.1.3(@types/react-dom@19.0.2(@types/react@19.1.8))(@types/react@19.1.8)(react-dom@19.0.0(react@19.0.0))(react@19.0.0)
      '@radix-ui/react-use-callback-ref': 1.1.1(@types/react@19.1.8)(react@19.0.0)
      '@radix-ui/react-use-layout-effect': 1.1.1(@types/react@19.1.8)(react@19.0.0)
      '@radix-ui/react-use-rect': 1.1.1(@types/react@19.1.8)(react@19.0.0)
      '@radix-ui/react-use-size': 1.1.1(@types/react@19.1.8)(react@19.0.0)
      '@radix-ui/rect': 1.1.1
      react: 19.0.0
      react-dom: 19.0.0(react@19.0.0)
    optionalDependencies:
      '@types/react': 19.1.8
      '@types/react-dom': 19.0.2(@types/react@19.1.8)

  '@radix-ui/react-portal@1.1.9(@types/react-dom@19.0.2(@types/react@19.1.8))(@types/react@19.1.8)(react-dom@19.0.0(react@19.0.0))(react@19.0.0)':
    dependencies:
      '@radix-ui/react-primitive': 2.1.3(@types/react-dom@19.0.2(@types/react@19.1.8))(@types/react@19.1.8)(react-dom@19.0.0(react@19.0.0))(react@19.0.0)
      '@radix-ui/react-use-layout-effect': 1.1.1(@types/react@19.1.8)(react@19.0.0)
      react: 19.0.0
      react-dom: 19.0.0(react@19.0.0)
    optionalDependencies:
      '@types/react': 19.1.8
      '@types/react-dom': 19.0.2(@types/react@19.1.8)

  '@radix-ui/react-presence@1.1.4(@types/react-dom@19.0.2(@types/react@19.1.8))(@types/react@19.1.8)(react-dom@19.0.0(react@19.0.0))(react@19.0.0)':
    dependencies:
      '@radix-ui/react-compose-refs': 1.1.2(@types/react@19.1.8)(react@19.0.0)
      '@radix-ui/react-use-layout-effect': 1.1.1(@types/react@19.1.8)(react@19.0.0)
      react: 19.0.0
      react-dom: 19.0.0(react@19.0.0)
    optionalDependencies:
      '@types/react': 19.1.8
      '@types/react-dom': 19.0.2(@types/react@19.1.8)

  '@radix-ui/react-primitive@2.1.3(@types/react-dom@19.0.2(@types/react@19.1.8))(@types/react@19.1.8)(react-dom@19.0.0(react@19.0.0))(react@19.0.0)':
    dependencies:
      '@radix-ui/react-slot': 1.2.3(@types/react@19.1.8)(react@19.0.0)
      react: 19.0.0
      react-dom: 19.0.0(react@19.0.0)
    optionalDependencies:
      '@types/react': 19.1.8
      '@types/react-dom': 19.0.2(@types/react@19.1.8)

  '@radix-ui/react-progress@1.1.7(@types/react-dom@19.0.2(@types/react@19.1.8))(@types/react@19.1.8)(react-dom@19.0.0(react@19.0.0))(react@19.0.0)':
    dependencies:
      '@radix-ui/react-context': 1.1.2(@types/react@19.1.8)(react@19.0.0)
      '@radix-ui/react-primitive': 2.1.3(@types/react-dom@19.0.2(@types/react@19.1.8))(@types/react@19.1.8)(react-dom@19.0.0(react@19.0.0))(react@19.0.0)
      react: 19.0.0
      react-dom: 19.0.0(react@19.0.0)
    optionalDependencies:
      '@types/react': 19.1.8
      '@types/react-dom': 19.0.2(@types/react@19.1.8)

  '@radix-ui/react-radio-group@1.3.7(@types/react-dom@19.0.2(@types/react@19.1.8))(@types/react@19.1.8)(react-dom@19.0.0(react@19.0.0))(react@19.0.0)':
    dependencies:
      '@radix-ui/primitive': 1.1.2
      '@radix-ui/react-compose-refs': 1.1.2(@types/react@19.1.8)(react@19.0.0)
      '@radix-ui/react-context': 1.1.2(@types/react@19.1.8)(react@19.0.0)
      '@radix-ui/react-direction': 1.1.1(@types/react@19.1.8)(react@19.0.0)
      '@radix-ui/react-presence': 1.1.4(@types/react-dom@19.0.2(@types/react@19.1.8))(@types/react@19.1.8)(react-dom@19.0.0(react@19.0.0))(react@19.0.0)
      '@radix-ui/react-primitive': 2.1.3(@types/react-dom@19.0.2(@types/react@19.1.8))(@types/react@19.1.8)(react-dom@19.0.0(react@19.0.0))(react@19.0.0)
      '@radix-ui/react-roving-focus': 1.1.10(@types/react-dom@19.0.2(@types/react@19.1.8))(@types/react@19.1.8)(react-dom@19.0.0(react@19.0.0))(react@19.0.0)
      '@radix-ui/react-use-controllable-state': 1.2.2(@types/react@19.1.8)(react@19.0.0)
      '@radix-ui/react-use-previous': 1.1.1(@types/react@19.1.8)(react@19.0.0)
      '@radix-ui/react-use-size': 1.1.1(@types/react@19.1.8)(react@19.0.0)
      react: 19.0.0
      react-dom: 19.0.0(react@19.0.0)
    optionalDependencies:
      '@types/react': 19.1.8
      '@types/react-dom': 19.0.2(@types/react@19.1.8)

  '@radix-ui/react-roving-focus@1.1.10(@types/react-dom@19.0.2(@types/react@19.1.8))(@types/react@19.1.8)(react-dom@19.0.0(react@19.0.0))(react@19.0.0)':
    dependencies:
      '@radix-ui/primitive': 1.1.2
      '@radix-ui/react-collection': 1.1.7(@types/react-dom@19.0.2(@types/react@19.1.8))(@types/react@19.1.8)(react-dom@19.0.0(react@19.0.0))(react@19.0.0)
      '@radix-ui/react-compose-refs': 1.1.2(@types/react@19.1.8)(react@19.0.0)
      '@radix-ui/react-context': 1.1.2(@types/react@19.1.8)(react@19.0.0)
      '@radix-ui/react-direction': 1.1.1(@types/react@19.1.8)(react@19.0.0)
      '@radix-ui/react-id': 1.1.1(@types/react@19.1.8)(react@19.0.0)
      '@radix-ui/react-primitive': 2.1.3(@types/react-dom@19.0.2(@types/react@19.1.8))(@types/react@19.1.8)(react-dom@19.0.0(react@19.0.0))(react@19.0.0)
      '@radix-ui/react-use-callback-ref': 1.1.1(@types/react@19.1.8)(react@19.0.0)
      '@radix-ui/react-use-controllable-state': 1.2.2(@types/react@19.1.8)(react@19.0.0)
      react: 19.0.0
      react-dom: 19.0.0(react@19.0.0)
    optionalDependencies:
      '@types/react': 19.1.8
      '@types/react-dom': 19.0.2(@types/react@19.1.8)

  '@radix-ui/react-scroll-area@1.2.9(@types/react-dom@19.0.2(@types/react@19.1.8))(@types/react@19.1.8)(react-dom@19.0.0(react@19.0.0))(react@19.0.0)':
    dependencies:
      '@radix-ui/number': 1.1.1
      '@radix-ui/primitive': 1.1.2
      '@radix-ui/react-compose-refs': 1.1.2(@types/react@19.1.8)(react@19.0.0)
      '@radix-ui/react-context': 1.1.2(@types/react@19.1.8)(react@19.0.0)
      '@radix-ui/react-direction': 1.1.1(@types/react@19.1.8)(react@19.0.0)
      '@radix-ui/react-presence': 1.1.4(@types/react-dom@19.0.2(@types/react@19.1.8))(@types/react@19.1.8)(react-dom@19.0.0(react@19.0.0))(react@19.0.0)
      '@radix-ui/react-primitive': 2.1.3(@types/react-dom@19.0.2(@types/react@19.1.8))(@types/react@19.1.8)(react-dom@19.0.0(react@19.0.0))(react@19.0.0)
      '@radix-ui/react-use-callback-ref': 1.1.1(@types/react@19.1.8)(react@19.0.0)
      '@radix-ui/react-use-layout-effect': 1.1.1(@types/react@19.1.8)(react@19.0.0)
      react: 19.0.0
      react-dom: 19.0.0(react@19.0.0)
    optionalDependencies:
      '@types/react': 19.1.8
      '@types/react-dom': 19.0.2(@types/react@19.1.8)

  '@radix-ui/react-select@2.2.5(@types/react-dom@19.0.2(@types/react@19.1.8))(@types/react@19.1.8)(react-dom@19.0.0(react@19.0.0))(react@19.0.0)':
    dependencies:
      '@radix-ui/number': 1.1.1
      '@radix-ui/primitive': 1.1.2
      '@radix-ui/react-collection': 1.1.7(@types/react-dom@19.0.2(@types/react@19.1.8))(@types/react@19.1.8)(react-dom@19.0.0(react@19.0.0))(react@19.0.0)
      '@radix-ui/react-compose-refs': 1.1.2(@types/react@19.1.8)(react@19.0.0)
      '@radix-ui/react-context': 1.1.2(@types/react@19.1.8)(react@19.0.0)
      '@radix-ui/react-direction': 1.1.1(@types/react@19.1.8)(react@19.0.0)
      '@radix-ui/react-dismissable-layer': 1.1.10(@types/react-dom@19.0.2(@types/react@19.1.8))(@types/react@19.1.8)(react-dom@19.0.0(react@19.0.0))(react@19.0.0)
      '@radix-ui/react-focus-guards': 1.1.2(@types/react@19.1.8)(react@19.0.0)
      '@radix-ui/react-focus-scope': 1.1.7(@types/react-dom@19.0.2(@types/react@19.1.8))(@types/react@19.1.8)(react-dom@19.0.0(react@19.0.0))(react@19.0.0)
      '@radix-ui/react-id': 1.1.1(@types/react@19.1.8)(react@19.0.0)
      '@radix-ui/react-popper': 1.2.7(@types/react-dom@19.0.2(@types/react@19.1.8))(@types/react@19.1.8)(react-dom@19.0.0(react@19.0.0))(react@19.0.0)
      '@radix-ui/react-portal': 1.1.9(@types/react-dom@19.0.2(@types/react@19.1.8))(@types/react@19.1.8)(react-dom@19.0.0(react@19.0.0))(react@19.0.0)
      '@radix-ui/react-primitive': 2.1.3(@types/react-dom@19.0.2(@types/react@19.1.8))(@types/react@19.1.8)(react-dom@19.0.0(react@19.0.0))(react@19.0.0)
      '@radix-ui/react-slot': 1.2.3(@types/react@19.1.8)(react@19.0.0)
      '@radix-ui/react-use-callback-ref': 1.1.1(@types/react@19.1.8)(react@19.0.0)
      '@radix-ui/react-use-controllable-state': 1.2.2(@types/react@19.1.8)(react@19.0.0)
      '@radix-ui/react-use-layout-effect': 1.1.1(@types/react@19.1.8)(react@19.0.0)
      '@radix-ui/react-use-previous': 1.1.1(@types/react@19.1.8)(react@19.0.0)
      '@radix-ui/react-visually-hidden': 1.2.3(@types/react-dom@19.0.2(@types/react@19.1.8))(@types/react@19.1.8)(react-dom@19.0.0(react@19.0.0))(react@19.0.0)
      aria-hidden: 1.2.6
      react: 19.0.0
      react-dom: 19.0.0(react@19.0.0)
      react-remove-scroll: 2.7.1(@types/react@19.1.8)(react@19.0.0)
    optionalDependencies:
      '@types/react': 19.1.8
      '@types/react-dom': 19.0.2(@types/react@19.1.8)

  '@radix-ui/react-separator@1.1.7(@types/react-dom@19.0.2(@types/react@19.1.8))(@types/react@19.1.8)(react-dom@19.0.0(react@19.0.0))(react@19.0.0)':
    dependencies:
      '@radix-ui/react-primitive': 2.1.3(@types/react-dom@19.0.2(@types/react@19.1.8))(@types/react@19.1.8)(react-dom@19.0.0(react@19.0.0))(react@19.0.0)
      react: 19.0.0
      react-dom: 19.0.0(react@19.0.0)
    optionalDependencies:
      '@types/react': 19.1.8
      '@types/react-dom': 19.0.2(@types/react@19.1.8)

  '@radix-ui/react-slider@1.3.5(@types/react-dom@19.0.2(@types/react@19.1.8))(@types/react@19.1.8)(react-dom@19.0.0(react@19.0.0))(react@19.0.0)':
    dependencies:
      '@radix-ui/number': 1.1.1
      '@radix-ui/primitive': 1.1.2
      '@radix-ui/react-collection': 1.1.7(@types/react-dom@19.0.2(@types/react@19.1.8))(@types/react@19.1.8)(react-dom@19.0.0(react@19.0.0))(react@19.0.0)
      '@radix-ui/react-compose-refs': 1.1.2(@types/react@19.1.8)(react@19.0.0)
      '@radix-ui/react-context': 1.1.2(@types/react@19.1.8)(react@19.0.0)
      '@radix-ui/react-direction': 1.1.1(@types/react@19.1.8)(react@19.0.0)
      '@radix-ui/react-primitive': 2.1.3(@types/react-dom@19.0.2(@types/react@19.1.8))(@types/react@19.1.8)(react-dom@19.0.0(react@19.0.0))(react@19.0.0)
      '@radix-ui/react-use-controllable-state': 1.2.2(@types/react@19.1.8)(react@19.0.0)
      '@radix-ui/react-use-layout-effect': 1.1.1(@types/react@19.1.8)(react@19.0.0)
      '@radix-ui/react-use-previous': 1.1.1(@types/react@19.1.8)(react@19.0.0)
      '@radix-ui/react-use-size': 1.1.1(@types/react@19.1.8)(react@19.0.0)
      react: 19.0.0
      react-dom: 19.0.0(react@19.0.0)
    optionalDependencies:
      '@types/react': 19.1.8
      '@types/react-dom': 19.0.2(@types/react@19.1.8)

  '@radix-ui/react-slot@1.2.3(@types/react@19.1.8)(react@19.0.0)':
    dependencies:
      '@radix-ui/react-compose-refs': 1.1.2(@types/react@19.1.8)(react@19.0.0)
      react: 19.0.0
    optionalDependencies:
      '@types/react': 19.1.8

  '@radix-ui/react-switch@1.2.5(@types/react-dom@19.0.2(@types/react@19.1.8))(@types/react@19.1.8)(react-dom@19.0.0(react@19.0.0))(react@19.0.0)':
    dependencies:
      '@radix-ui/primitive': 1.1.2
      '@radix-ui/react-compose-refs': 1.1.2(@types/react@19.1.8)(react@19.0.0)
      '@radix-ui/react-context': 1.1.2(@types/react@19.1.8)(react@19.0.0)
      '@radix-ui/react-primitive': 2.1.3(@types/react-dom@19.0.2(@types/react@19.1.8))(@types/react@19.1.8)(react-dom@19.0.0(react@19.0.0))(react@19.0.0)
      '@radix-ui/react-use-controllable-state': 1.2.2(@types/react@19.1.8)(react@19.0.0)
      '@radix-ui/react-use-previous': 1.1.1(@types/react@19.1.8)(react@19.0.0)
      '@radix-ui/react-use-size': 1.1.1(@types/react@19.1.8)(react@19.0.0)
      react: 19.0.0
      react-dom: 19.0.0(react@19.0.0)
    optionalDependencies:
      '@types/react': 19.1.8
      '@types/react-dom': 19.0.2(@types/react@19.1.8)

  '@radix-ui/react-tabs@1.1.12(@types/react-dom@19.0.2(@types/react@19.1.8))(@types/react@19.1.8)(react-dom@19.0.0(react@19.0.0))(react@19.0.0)':
    dependencies:
      '@radix-ui/primitive': 1.1.2
      '@radix-ui/react-context': 1.1.2(@types/react@19.1.8)(react@19.0.0)
      '@radix-ui/react-direction': 1.1.1(@types/react@19.1.8)(react@19.0.0)
      '@radix-ui/react-id': 1.1.1(@types/react@19.1.8)(react@19.0.0)
      '@radix-ui/react-presence': 1.1.4(@types/react-dom@19.0.2(@types/react@19.1.8))(@types/react@19.1.8)(react-dom@19.0.0(react@19.0.0))(react@19.0.0)
      '@radix-ui/react-primitive': 2.1.3(@types/react-dom@19.0.2(@types/react@19.1.8))(@types/react@19.1.8)(react-dom@19.0.0(react@19.0.0))(react@19.0.0)
      '@radix-ui/react-roving-focus': 1.1.10(@types/react-dom@19.0.2(@types/react@19.1.8))(@types/react@19.1.8)(react-dom@19.0.0(react@19.0.0))(react@19.0.0)
      '@radix-ui/react-use-controllable-state': 1.2.2(@types/react@19.1.8)(react@19.0.0)
      react: 19.0.0
      react-dom: 19.0.0(react@19.0.0)
    optionalDependencies:
      '@types/react': 19.1.8
      '@types/react-dom': 19.0.2(@types/react@19.1.8)

  '@radix-ui/react-toggle-group@1.1.10(@types/react-dom@19.0.2(@types/react@19.1.8))(@types/react@19.1.8)(react-dom@19.0.0(react@19.0.0))(react@19.0.0)':
    dependencies:
      '@radix-ui/primitive': 1.1.2
      '@radix-ui/react-context': 1.1.2(@types/react@19.1.8)(react@19.0.0)
      '@radix-ui/react-direction': 1.1.1(@types/react@19.1.8)(react@19.0.0)
      '@radix-ui/react-primitive': 2.1.3(@types/react-dom@19.0.2(@types/react@19.1.8))(@types/react@19.1.8)(react-dom@19.0.0(react@19.0.0))(react@19.0.0)
      '@radix-ui/react-roving-focus': 1.1.10(@types/react-dom@19.0.2(@types/react@19.1.8))(@types/react@19.1.8)(react-dom@19.0.0(react@19.0.0))(react@19.0.0)
      '@radix-ui/react-toggle': 1.1.9(@types/react-dom@19.0.2(@types/react@19.1.8))(@types/react@19.1.8)(react-dom@19.0.0(react@19.0.0))(react@19.0.0)
      '@radix-ui/react-use-controllable-state': 1.2.2(@types/react@19.1.8)(react@19.0.0)
      react: 19.0.0
      react-dom: 19.0.0(react@19.0.0)
    optionalDependencies:
      '@types/react': 19.1.8
      '@types/react-dom': 19.0.2(@types/react@19.1.8)

  '@radix-ui/react-toggle@1.1.9(@types/react-dom@19.0.2(@types/react@19.1.8))(@types/react@19.1.8)(react-dom@19.0.0(react@19.0.0))(react@19.0.0)':
    dependencies:
      '@radix-ui/primitive': 1.1.2
      '@radix-ui/react-primitive': 2.1.3(@types/react-dom@19.0.2(@types/react@19.1.8))(@types/react@19.1.8)(react-dom@19.0.0(react@19.0.0))(react@19.0.0)
      '@radix-ui/react-use-controllable-state': 1.2.2(@types/react@19.1.8)(react@19.0.0)
      react: 19.0.0
      react-dom: 19.0.0(react@19.0.0)
    optionalDependencies:
      '@types/react': 19.1.8
      '@types/react-dom': 19.0.2(@types/react@19.1.8)

  '@radix-ui/react-tooltip@1.2.7(@types/react-dom@19.0.2(@types/react@19.1.8))(@types/react@19.1.8)(react-dom@19.0.0(react@19.0.0))(react@19.0.0)':
    dependencies:
      '@radix-ui/primitive': 1.1.2
      '@radix-ui/react-compose-refs': 1.1.2(@types/react@19.1.8)(react@19.0.0)
      '@radix-ui/react-context': 1.1.2(@types/react@19.1.8)(react@19.0.0)
      '@radix-ui/react-dismissable-layer': 1.1.10(@types/react-dom@19.0.2(@types/react@19.1.8))(@types/react@19.1.8)(react-dom@19.0.0(react@19.0.0))(react@19.0.0)
      '@radix-ui/react-id': 1.1.1(@types/react@19.1.8)(react@19.0.0)
      '@radix-ui/react-popper': 1.2.7(@types/react-dom@19.0.2(@types/react@19.1.8))(@types/react@19.1.8)(react-dom@19.0.0(react@19.0.0))(react@19.0.0)
      '@radix-ui/react-portal': 1.1.9(@types/react-dom@19.0.2(@types/react@19.1.8))(@types/react@19.1.8)(react-dom@19.0.0(react@19.0.0))(react@19.0.0)
      '@radix-ui/react-presence': 1.1.4(@types/react-dom@19.0.2(@types/react@19.1.8))(@types/react@19.1.8)(react-dom@19.0.0(react@19.0.0))(react@19.0.0)
      '@radix-ui/react-primitive': 2.1.3(@types/react-dom@19.0.2(@types/react@19.1.8))(@types/react@19.1.8)(react-dom@19.0.0(react@19.0.0))(react@19.0.0)
      '@radix-ui/react-slot': 1.2.3(@types/react@19.1.8)(react@19.0.0)
      '@radix-ui/react-use-controllable-state': 1.2.2(@types/react@19.1.8)(react@19.0.0)
      '@radix-ui/react-visually-hidden': 1.2.3(@types/react-dom@19.0.2(@types/react@19.1.8))(@types/react@19.1.8)(react-dom@19.0.0(react@19.0.0))(react@19.0.0)
      react: 19.0.0
      react-dom: 19.0.0(react@19.0.0)
    optionalDependencies:
      '@types/react': 19.1.8
      '@types/react-dom': 19.0.2(@types/react@19.1.8)

  '@radix-ui/react-use-callback-ref@1.1.1(@types/react@19.1.8)(react@19.0.0)':
    dependencies:
      react: 19.0.0
    optionalDependencies:
      '@types/react': 19.1.8

  '@radix-ui/react-use-controllable-state@1.2.2(@types/react@19.1.8)(react@19.0.0)':
    dependencies:
      '@radix-ui/react-use-effect-event': 0.0.2(@types/react@19.1.8)(react@19.0.0)
      '@radix-ui/react-use-layout-effect': 1.1.1(@types/react@19.1.8)(react@19.0.0)
      react: 19.0.0
    optionalDependencies:
      '@types/react': 19.1.8

  '@radix-ui/react-use-effect-event@0.0.2(@types/react@19.1.8)(react@19.0.0)':
    dependencies:
      '@radix-ui/react-use-layout-effect': 1.1.1(@types/react@19.1.8)(react@19.0.0)
      react: 19.0.0
    optionalDependencies:
      '@types/react': 19.1.8

  '@radix-ui/react-use-escape-keydown@1.1.1(@types/react@19.1.8)(react@19.0.0)':
    dependencies:
      '@radix-ui/react-use-callback-ref': 1.1.1(@types/react@19.1.8)(react@19.0.0)
      react: 19.0.0
    optionalDependencies:
      '@types/react': 19.1.8

  '@radix-ui/react-use-is-hydrated@0.1.0(@types/react@19.1.8)(react@19.0.0)':
    dependencies:
      react: 19.0.0
      use-sync-external-store: 1.5.0(react@19.0.0)
    optionalDependencies:
      '@types/react': 19.1.8

  '@radix-ui/react-use-layout-effect@1.1.1(@types/react@19.1.8)(react@19.0.0)':
    dependencies:
      react: 19.0.0
    optionalDependencies:
      '@types/react': 19.1.8

  '@radix-ui/react-use-previous@1.1.1(@types/react@19.1.8)(react@19.0.0)':
    dependencies:
      react: 19.0.0
    optionalDependencies:
      '@types/react': 19.1.8

  '@radix-ui/react-use-rect@1.1.1(@types/react@19.1.8)(react@19.0.0)':
    dependencies:
      '@radix-ui/rect': 1.1.1
      react: 19.0.0
    optionalDependencies:
      '@types/react': 19.1.8

  '@radix-ui/react-use-size@1.1.1(@types/react@19.1.8)(react@19.0.0)':
    dependencies:
      '@radix-ui/react-use-layout-effect': 1.1.1(@types/react@19.1.8)(react@19.0.0)
      react: 19.0.0
    optionalDependencies:
      '@types/react': 19.1.8

  '@radix-ui/react-visually-hidden@1.2.3(@types/react-dom@19.0.2(@types/react@19.1.8))(@types/react@19.1.8)(react-dom@19.0.0(react@19.0.0))(react@19.0.0)':
    dependencies:
      '@radix-ui/react-primitive': 2.1.3(@types/react-dom@19.0.2(@types/react@19.1.8))(@types/react@19.1.8)(react-dom@19.0.0(react@19.0.0))(react@19.0.0)
      react: 19.0.0
      react-dom: 19.0.0(react@19.0.0)
    optionalDependencies:
      '@types/react': 19.1.8
      '@types/react-dom': 19.0.2(@types/react@19.1.8)

  '@radix-ui/rect@1.1.1': {}

  '@react-email/render@1.1.2(react-dom@19.0.0(react@19.0.0))(react@19.0.0)':
    dependencies:
      html-to-text: 9.0.5
      prettier: 3.6.2
      react: 19.0.0
      react-dom: 19.0.0(react@19.0.0)
      react-promise-suspense: 0.3.4

  '@rtsao/scc@1.1.0': {}

  '@rushstack/eslint-patch@1.12.0': {}

  '@schummar/icu-type-parser@1.21.5': {}

  '@selderee/plugin-htmlparser2@0.11.0':
    dependencies:
      domhandler: 5.0.3
      selderee: 0.11.0

  '@standard-schema/utils@0.3.0': {}

  '@supabase/auth-js@2.70.0':
    dependencies:
      '@supabase/node-fetch': 2.6.15

  '@supabase/functions-js@2.4.5':
    dependencies:
      '@supabase/node-fetch': 2.6.15

  '@supabase/node-fetch@2.6.15':
    dependencies:
      whatwg-url: 5.0.0

  '@supabase/postgrest-js@1.19.4':
    dependencies:
      '@supabase/node-fetch': 2.6.15

  '@supabase/realtime-js@2.11.15':
    dependencies:
      '@supabase/node-fetch': 2.6.15
      '@types/phoenix': 1.6.6
      '@types/ws': 8.18.1
      isows: 1.0.7(ws@8.18.3)
      ws: 8.18.3
    transitivePeerDependencies:
      - bufferutil
      - utf-8-validate

  '@supabase/ssr@0.6.1(@supabase/supabase-js@2.50.3)':
    dependencies:
      '@supabase/supabase-js': 2.50.3
      cookie: 1.0.2

  '@supabase/storage-js@2.7.1':
    dependencies:
      '@supabase/node-fetch': 2.6.15

  '@supabase/supabase-js@2.50.3':
    dependencies:
      '@supabase/auth-js': 2.70.0
      '@supabase/functions-js': 2.4.5
      '@supabase/node-fetch': 2.6.15
      '@supabase/postgrest-js': 1.19.4
      '@supabase/realtime-js': 2.11.15
      '@supabase/storage-js': 2.7.1
    transitivePeerDependencies:
      - bufferutil
      - utf-8-validate

  '@swc/counter@0.1.3': {}

  '@swc/helpers@0.5.15':
    dependencies:
      tslib: 2.8.1

  '@tybys/wasm-util@0.9.0':
    dependencies:
      tslib: 2.8.1
    optional: true

  '@types/configstore@6.0.2': {}

  '@types/estree@1.0.8': {}

  '@types/glob@8.1.0':
    dependencies:
      '@types/minimatch': 5.1.2
      '@types/node': 22.10.2

  '@types/gradient-string@1.1.6':
    dependencies:
      '@types/tinycolor2': 1.4.6

  '@types/hast@3.0.4':
    dependencies:
      '@types/unist': 3.0.3

  '@types/html-to-text@9.0.4': {}

  '@types/json-schema@7.0.15': {}

  '@types/json5@0.0.29': {}

  '@types/minimatch@5.1.2': {}

  '@types/node@22.10.2':
    dependencies:
      undici-types: 6.20.0

  '@types/normalize-package-data@2.4.4': {}

  '@types/phoenix@1.6.6': {}

  '@types/react-dom@19.0.2(@types/react@19.1.8)':
    dependencies:
      '@types/react': 19.1.8

  '@types/react@19.1.8':
    dependencies:
      csstype: 3.1.3

  '@types/shimmer@1.2.0': {}

  '@types/tinycolor2@1.4.6': {}

  '@types/unist@3.0.3': {}

  '@types/update-notifier@6.0.8':
    dependencies:
      '@types/configstore': 6.0.2
      boxen: 7.1.1

  '@types/ws@8.18.1':
    dependencies:
      '@types/node': 22.10.2

  '@typescript-eslint/eslint-plugin@8.35.1(@typescript-eslint/parser@8.35.1(eslint@9.30.1(jiti@1.21.7))(typescript@5.7.2))(eslint@9.30.1(jiti@1.21.7))(typescript@5.7.2)':
    dependencies:
      '@eslint-community/regexpp': 4.12.1
      '@typescript-eslint/parser': 8.35.1(eslint@9.30.1(jiti@1.21.7))(typescript@5.7.2)
      '@typescript-eslint/scope-manager': 8.35.1
      '@typescript-eslint/type-utils': 8.35.1(eslint@9.30.1(jiti@1.21.7))(typescript@5.7.2)
      '@typescript-eslint/utils': 8.35.1(eslint@9.30.1(jiti@1.21.7))(typescript@5.7.2)
      '@typescript-eslint/visitor-keys': 8.35.1
      eslint: 9.30.1(jiti@1.21.7)
      graphemer: 1.4.0
      ignore: 7.0.5
      natural-compare: 1.4.0
      ts-api-utils: 2.1.0(typescript@5.7.2)
      typescript: 5.7.2
    transitivePeerDependencies:
      - supports-color

  '@typescript-eslint/parser@8.35.1(eslint@9.30.1(jiti@1.21.7))(typescript@5.7.2)':
    dependencies:
      '@typescript-eslint/scope-manager': 8.35.1
      '@typescript-eslint/types': 8.35.1
      '@typescript-eslint/typescript-estree': 8.35.1(typescript@5.7.2)
      '@typescript-eslint/visitor-keys': 8.35.1
      debug: 4.4.1
      eslint: 9.30.1(jiti@1.21.7)
      typescript: 5.7.2
    transitivePeerDependencies:
      - supports-color

  '@typescript-eslint/project-service@8.35.1(typescript@5.7.2)':
    dependencies:
      '@typescript-eslint/tsconfig-utils': 8.35.1(typescript@5.7.2)
      '@typescript-eslint/types': 8.35.1
      debug: 4.4.1
      typescript: 5.7.2
    transitivePeerDependencies:
      - supports-color

  '@typescript-eslint/scope-manager@8.35.1':
    dependencies:
      '@typescript-eslint/types': 8.35.1
      '@typescript-eslint/visitor-keys': 8.35.1

  '@typescript-eslint/tsconfig-utils@8.35.1(typescript@5.7.2)':
    dependencies:
      typescript: 5.7.2

  '@typescript-eslint/type-utils@8.35.1(eslint@9.30.1(jiti@1.21.7))(typescript@5.7.2)':
    dependencies:
      '@typescript-eslint/typescript-estree': 8.35.1(typescript@5.7.2)
      '@typescript-eslint/utils': 8.35.1(eslint@9.30.1(jiti@1.21.7))(typescript@5.7.2)
      debug: 4.4.1
      eslint: 9.30.1(jiti@1.21.7)
      ts-api-utils: 2.1.0(typescript@5.7.2)
      typescript: 5.7.2
    transitivePeerDependencies:
      - supports-color

  '@typescript-eslint/types@8.35.1': {}

  '@typescript-eslint/typescript-estree@8.35.1(typescript@5.7.2)':
    dependencies:
      '@typescript-eslint/project-service': 8.35.1(typescript@5.7.2)
      '@typescript-eslint/tsconfig-utils': 8.35.1(typescript@5.7.2)
      '@typescript-eslint/types': 8.35.1
      '@typescript-eslint/visitor-keys': 8.35.1
      debug: 4.4.1
      fast-glob: 3.3.3
      is-glob: 4.0.3
      minimatch: 9.0.5
      semver: 7.7.2
      ts-api-utils: 2.1.0(typescript@5.7.2)
      typescript: 5.7.2
    transitivePeerDependencies:
      - supports-color

  '@typescript-eslint/utils@8.35.1(eslint@9.30.1(jiti@1.21.7))(typescript@5.7.2)':
    dependencies:
      '@eslint-community/eslint-utils': 4.7.0(eslint@9.30.1(jiti@1.21.7))
      '@typescript-eslint/scope-manager': 8.35.1
      '@typescript-eslint/types': 8.35.1
      '@typescript-eslint/typescript-estree': 8.35.1(typescript@5.7.2)
      eslint: 9.30.1(jiti@1.21.7)
      typescript: 5.7.2
    transitivePeerDependencies:
      - supports-color

  '@typescript-eslint/visitor-keys@8.35.1':
    dependencies:
      '@typescript-eslint/types': 8.35.1
      eslint-visitor-keys: 4.2.1

  '@unrs/resolver-binding-android-arm-eabi@1.11.0':
    optional: true

  '@unrs/resolver-binding-android-arm64@1.11.0':
    optional: true

  '@unrs/resolver-binding-darwin-arm64@1.11.0':
    optional: true

  '@unrs/resolver-binding-darwin-x64@1.11.0':
    optional: true

  '@unrs/resolver-binding-freebsd-x64@1.11.0':
    optional: true

  '@unrs/resolver-binding-linux-arm-gnueabihf@1.11.0':
    optional: true

  '@unrs/resolver-binding-linux-arm-musleabihf@1.11.0':
    optional: true

  '@unrs/resolver-binding-linux-arm64-gnu@1.11.0':
    optional: true

  '@unrs/resolver-binding-linux-arm64-musl@1.11.0':
    optional: true

  '@unrs/resolver-binding-linux-ppc64-gnu@1.11.0':
    optional: true

  '@unrs/resolver-binding-linux-riscv64-gnu@1.11.0':
    optional: true

  '@unrs/resolver-binding-linux-riscv64-musl@1.11.0':
    optional: true

  '@unrs/resolver-binding-linux-s390x-gnu@1.11.0':
    optional: true

  '@unrs/resolver-binding-linux-x64-gnu@1.11.0':
    optional: true

  '@unrs/resolver-binding-linux-x64-musl@1.11.0':
    optional: true

  '@unrs/resolver-binding-wasm32-wasi@1.11.0':
    dependencies:
      '@napi-rs/wasm-runtime': 0.2.11
    optional: true

  '@unrs/resolver-binding-win32-arm64-msvc@1.11.0':
    optional: true

  '@unrs/resolver-binding-win32-ia32-msvc@1.11.0':
    optional: true

  '@unrs/resolver-binding-win32-x64-msvc@1.11.0':
    optional: true

  accepts@2.0.0:
    dependencies:
      mime-types: 3.0.1
      negotiator: 1.0.0

  acorn-import-attributes@1.9.5(acorn@8.15.0):
    dependencies:
      acorn: 8.15.0

  acorn-jsx@5.3.2(acorn@8.15.0):
    dependencies:
      acorn: 8.15.0

  acorn@8.15.0: {}

  agent-base@7.1.3: {}

  ajv@6.12.6:
    dependencies:
      fast-deep-equal: 3.1.3
      fast-json-stable-stringify: 2.1.0
      json-schema-traverse: 0.4.1
      uri-js: 4.4.1

  ajv@8.17.1:
    dependencies:
      fast-deep-equal: 3.1.3
      fast-uri: 3.0.6
      json-schema-traverse: 1.0.0
      require-from-string: 2.0.2

  ansi-align@3.0.1:
    dependencies:
      string-width: 4.2.3

  ansi-escapes@5.0.0:
    dependencies:
      type-fest: 1.4.0

  ansi-escapes@7.0.0:
    dependencies:
      environment: 1.1.0

  ansi-regex@5.0.1: {}

  ansi-regex@6.1.0: {}

  ansi-styles@4.3.0:
    dependencies:
      color-convert: 2.0.1

  ansi-styles@6.2.1: {}

  any-promise@1.3.0: {}

  anymatch@3.1.3:
    dependencies:
      normalize-path: 3.0.0
      picomatch: 2.3.1

  arg@5.0.2: {}

  argparse@2.0.1: {}

  aria-hidden@1.2.6:
    dependencies:
      tslib: 2.8.1

  aria-query@5.3.2: {}

  array-buffer-byte-length@1.0.2:
    dependencies:
      call-bound: 1.0.4
      is-array-buffer: 3.0.5

  array-includes@3.1.9:
    dependencies:
      call-bind: 1.0.8
      call-bound: 1.0.4
      define-properties: 1.2.1
      es-abstract: 1.24.0
      es-object-atoms: 1.1.1
      get-intrinsic: 1.3.0
      is-string: 1.1.1
      math-intrinsics: 1.1.0

  array.prototype.findlast@1.2.5:
    dependencies:
      call-bind: 1.0.8
      define-properties: 1.2.1
      es-abstract: 1.24.0
      es-errors: 1.3.0
      es-object-atoms: 1.1.1
      es-shim-unscopables: 1.1.0

  array.prototype.findlastindex@1.2.6:
    dependencies:
      call-bind: 1.0.8
      call-bound: 1.0.4
      define-properties: 1.2.1
      es-abstract: 1.24.0
      es-errors: 1.3.0
      es-object-atoms: 1.1.1
      es-shim-unscopables: 1.1.0

  array.prototype.flat@1.3.3:
    dependencies:
      call-bind: 1.0.8
      define-properties: 1.2.1
      es-abstract: 1.24.0
      es-shim-unscopables: 1.1.0

  array.prototype.flatmap@1.3.3:
    dependencies:
      call-bind: 1.0.8
      define-properties: 1.2.1
      es-abstract: 1.24.0
      es-shim-unscopables: 1.1.0

  array.prototype.tosorted@1.1.4:
    dependencies:
      call-bind: 1.0.8
      define-properties: 1.2.1
      es-abstract: 1.24.0
      es-errors: 1.3.0
      es-shim-unscopables: 1.1.0

  arraybuffer.prototype.slice@1.0.4:
    dependencies:
      array-buffer-byte-length: 1.0.2
      call-bind: 1.0.8
      define-properties: 1.2.1
      es-abstract: 1.24.0
      es-errors: 1.3.0
      get-intrinsic: 1.3.0
      is-array-buffer: 3.0.5

  ast-types-flow@0.0.8: {}

  async-function@1.0.0: {}

  atomically@2.0.3:
    dependencies:
      stubborn-fs: 1.2.5
      when-exit: 2.1.4

  auto-bind@5.0.1: {}

  autoprefixer@10.4.20(postcss@8.4.49):
    dependencies:
      browserslist: 4.25.1
      caniuse-lite: 1.0.30001727
      fraction.js: 4.3.7
      normalize-range: 0.1.2
      picocolors: 1.1.1
      postcss: 8.4.49
      postcss-value-parser: 4.2.0

  available-typed-arrays@1.0.7:
    dependencies:
      possible-typed-array-names: 1.1.0

  axe-core@4.10.3: {}

  axobject-query@4.1.0: {}

  balanced-match@1.0.2: {}

  base64-js@1.5.1: {}

  bignumber.js@9.3.1: {}

  bin-links@5.0.0:
    dependencies:
      cmd-shim: 7.0.0
      npm-normalize-package-bin: 4.0.0
      proc-log: 5.0.0
      read-cmd-shim: 5.0.0
      write-file-atomic: 6.0.0

  binary-extensions@2.3.0: {}

  body-parser@2.2.0:
    dependencies:
      bytes: 3.1.2
      content-type: 1.0.5
      debug: 4.4.1
      http-errors: 2.0.0
      iconv-lite: 0.6.3
      on-finished: 2.4.1
      qs: 6.14.0
      raw-body: 3.0.0
      type-is: 2.0.1
    transitivePeerDependencies:
      - supports-color

  boxen@7.1.1:
    dependencies:
      ansi-align: 3.0.1
      camelcase: 7.0.1
      chalk: 5.4.1
      cli-boxes: 3.0.0
      string-width: 5.1.2
      type-fest: 2.19.0
      widest-line: 4.0.1
      wrap-ansi: 8.1.0

  boxen@8.0.1:
    dependencies:
      ansi-align: 3.0.1
      camelcase: 8.0.0
      chalk: 5.4.1
      cli-boxes: 3.0.0
      string-width: 7.2.0
      type-fest: 4.41.0
      widest-line: 5.0.0
      wrap-ansi: 9.0.0

  brace-expansion@1.1.12:
    dependencies:
      balanced-match: 1.0.2
      concat-map: 0.0.1

  brace-expansion@2.0.2:
    dependencies:
      balanced-match: 1.0.2

  braces@3.0.3:
    dependencies:
      fill-range: 7.1.1

  browserslist@4.25.1:
    dependencies:
      caniuse-lite: 1.0.30001727
      electron-to-chromium: 1.5.179
      node-releases: 2.0.19
      update-browserslist-db: 1.1.3(browserslist@4.25.1)

  buffer-equal-constant-time@1.0.1: {}

  bundle-name@4.1.0:
    dependencies:
      run-applescript: 7.0.0

  busboy@1.6.0:
    dependencies:
      streamsearch: 1.1.0

  bytes@3.1.2: {}

  call-bind-apply-helpers@1.0.2:
    dependencies:
      es-errors: 1.3.0
      function-bind: 1.1.2

  call-bind@1.0.8:
    dependencies:
      call-bind-apply-helpers: 1.0.2
      es-define-property: 1.0.1
      get-intrinsic: 1.3.0
      set-function-length: 1.2.2

  call-bound@1.0.4:
    dependencies:
      call-bind-apply-helpers: 1.0.2
      get-intrinsic: 1.3.0

  callsites@3.1.0: {}

  camelcase-css@2.0.1: {}

  camelcase@7.0.1: {}

  camelcase@8.0.0: {}

  caniuse-lite@1.0.30001727: {}

  cfonts@3.3.0:
    dependencies:
      supports-color: 8.1.1
      window-size: 1.1.1

  chalk@4.1.2:
    dependencies:
      ansi-styles: 4.3.0
      supports-color: 7.2.0

  chalk@5.4.1: {}

  chardet@2.1.0: {}

  chart.js@4.5.0:
    dependencies:
      '@kurkle/color': 0.3.4

  chokidar@3.6.0:
    dependencies:
      anymatch: 3.1.3
      braces: 3.0.3
      glob-parent: 5.1.2
      is-binary-path: 2.1.0
      is-glob: 4.0.3
      normalize-path: 3.0.0
      readdirp: 3.6.0
    optionalDependencies:
      fsevents: 2.3.3

  chownr@3.0.0: {}

  cjs-module-lexer@1.4.3: {}

  class-variance-authority@0.7.1:
    dependencies:
      clsx: 2.1.1

  cli-boxes@3.0.0: {}

  cli-cursor@4.0.0:
    dependencies:
      restore-cursor: 4.0.0

  cli-cursor@5.0.0:
    dependencies:
      restore-cursor: 5.1.0

  cli-spinners@2.9.2: {}

  cli-truncate@4.0.0:
    dependencies:
      slice-ansi: 5.0.0
      string-width: 7.2.0

  client-only@0.0.1: {}

  cliui@8.0.1:
    dependencies:
      string-width: 4.2.3
      strip-ansi: 6.0.1
      wrap-ansi: 7.0.0

  clsx@2.1.1: {}

  cmd-shim@7.0.0: {}

  cmdk@1.1.1(@types/react-dom@19.0.2(@types/react@19.1.8))(@types/react@19.1.8)(react-dom@19.0.0(react@19.0.0))(react@19.0.0):
    dependencies:
      '@radix-ui/react-compose-refs': 1.1.2(@types/react@19.1.8)(react@19.0.0)
      '@radix-ui/react-dialog': 1.1.14(@types/react-dom@19.0.2(@types/react@19.1.8))(@types/react@19.1.8)(react-dom@19.0.0(react@19.0.0))(react@19.0.0)
      '@radix-ui/react-id': 1.1.1(@types/react@19.1.8)(react@19.0.0)
      '@radix-ui/react-primitive': 2.1.3(@types/react-dom@19.0.2(@types/react@19.1.8))(@types/react@19.1.8)(react-dom@19.0.0(react@19.0.0))(react@19.0.0)
      react: 19.0.0
      react-dom: 19.0.0(react@19.0.0)
    transitivePeerDependencies:
      - '@types/react'
      - '@types/react-dom'

  code-excerpt@4.0.0:
    dependencies:
      convert-to-spaces: 2.0.1

  color-convert@2.0.1:
    dependencies:
      color-name: 1.1.4

  color-name@1.1.4: {}

  color-string@1.9.1:
    dependencies:
      color-name: 1.1.4
      simple-swizzle: 0.2.2
    optional: true

  color@4.2.3:
    dependencies:
      color-convert: 2.0.1
      color-string: 1.9.1
    optional: true

  colorette@2.0.20: {}

  command-exists@1.2.9: {}

  commander@13.1.0: {}

  commander@4.1.1: {}

  concat-map@0.0.1: {}

  config-chain@1.1.13:
    dependencies:
      ini: 1.3.8
      proto-list: 1.2.4

  configstore@7.0.0:
    dependencies:
      atomically: 2.0.3
      dot-prop: 9.0.0
      graceful-fs: 4.2.11
      xdg-basedir: 5.1.0

  content-disposition@1.0.0:
    dependencies:
      safe-buffer: 5.2.1

  content-type@1.0.5: {}

  convert-to-spaces@2.0.1: {}

  cookie-signature@1.2.2: {}

  cookie@0.7.2: {}

  cookie@1.0.2: {}

  cors@2.8.5:
    dependencies:
      object-assign: 4.1.1
      vary: 1.1.2

  cross-spawn@7.0.6:
    dependencies:
      path-key: 3.1.1
      shebang-command: 2.0.0
      which: 2.0.2

  cssesc@3.0.0: {}

  csstype@3.1.3: {}

  damerau-levenshtein@1.0.8: {}

  data-uri-to-buffer@4.0.1: {}

  data-view-buffer@1.0.2:
    dependencies:
      call-bound: 1.0.4
      es-errors: 1.3.0
      is-data-view: 1.0.2

  data-view-byte-length@1.0.2:
    dependencies:
      call-bound: 1.0.4
      es-errors: 1.3.0
      is-data-view: 1.0.2

  data-view-byte-offset@1.0.1:
    dependencies:
      call-bound: 1.0.4
      es-errors: 1.3.0
      is-data-view: 1.0.2

  date-fns-jalali@4.1.0-0: {}

  date-fns@4.1.0: {}

  debug@3.2.7:
    dependencies:
      ms: 2.1.3

  debug@4.4.1:
    dependencies:
      ms: 2.1.3

  decimal.js@10.6.0: {}

  deep-extend@0.6.0: {}

  deep-is@0.1.4: {}

  deepmerge@4.3.1: {}

  default-browser-id@5.0.0: {}

  default-browser@5.2.1:
    dependencies:
      bundle-name: 4.1.0
      default-browser-id: 5.0.0

  define-data-property@1.1.4:
    dependencies:
      es-define-property: 1.0.1
      es-errors: 1.3.0
      gopd: 1.2.0

  define-lazy-prop@3.0.0: {}

  define-properties@1.2.1:
    dependencies:
      define-data-property: 1.1.4
      has-property-descriptors: 1.0.2
      object-keys: 1.1.1

  define-property@1.0.0:
    dependencies:
      is-descriptor: 1.0.3

  depd@2.0.0: {}

  dequal@2.0.3: {}

  detect-libc@2.0.4:
    optional: true

  detect-node-es@1.1.0: {}

  devlop@1.1.0:
    dependencies:
      dequal: 2.0.3

  didyoumean@1.2.2: {}

  diff@7.0.0: {}

  dlv@1.1.3: {}

  doctrine@2.1.0:
    dependencies:
      esutils: 2.0.3

  dom-serializer@2.0.0:
    dependencies:
      domelementtype: 2.3.0
      domhandler: 5.0.3
      entities: 4.5.0

  domelementtype@2.3.0: {}

  domhandler@5.0.3:
    dependencies:
      domelementtype: 2.3.0

  domutils@3.2.2:
    dependencies:
      dom-serializer: 2.0.0
      domelementtype: 2.3.0
      domhandler: 5.0.3

  dot-prop@9.0.0:
    dependencies:
      type-fest: 4.41.0

  dotenv@17.2.1: {}

  dunder-proto@1.0.1:
    dependencies:
      call-bind-apply-helpers: 1.0.2
      es-errors: 1.3.0
      gopd: 1.2.0

  eastasianwidth@0.2.0: {}

  ecdsa-sig-formatter@1.0.11:
    dependencies:
      safe-buffer: 5.2.1

  ee-first@1.1.1: {}

  electron-to-chromium@1.5.179: {}

  emoji-regex@10.4.0: {}

  emoji-regex@8.0.0: {}

  emoji-regex@9.2.2: {}

  encodeurl@2.0.0: {}

  entities@4.5.0: {}

  environment@1.1.0: {}

  es-abstract@1.24.0:
    dependencies:
      array-buffer-byte-length: 1.0.2
      arraybuffer.prototype.slice: 1.0.4
      available-typed-arrays: 1.0.7
      call-bind: 1.0.8
      call-bound: 1.0.4
      data-view-buffer: 1.0.2
      data-view-byte-length: 1.0.2
      data-view-byte-offset: 1.0.1
      es-define-property: 1.0.1
      es-errors: 1.3.0
      es-object-atoms: 1.1.1
      es-set-tostringtag: 2.1.0
      es-to-primitive: 1.3.0
      function.prototype.name: 1.1.8
      get-intrinsic: 1.3.0
      get-proto: 1.0.1
      get-symbol-description: 1.1.0
      globalthis: 1.0.4
      gopd: 1.2.0
      has-property-descriptors: 1.0.2
      has-proto: 1.2.0
      has-symbols: 1.1.0
      hasown: 2.0.2
      internal-slot: 1.1.0
      is-array-buffer: 3.0.5
      is-callable: 1.2.7
      is-data-view: 1.0.2
      is-negative-zero: 2.0.3
      is-regex: 1.2.1
      is-set: 2.0.3
      is-shared-array-buffer: 1.0.4
      is-string: 1.1.1
      is-typed-array: 1.1.15
      is-weakref: 1.1.1
      math-intrinsics: 1.1.0
      object-inspect: 1.13.4
      object-keys: 1.1.1
      object.assign: 4.1.7
      own-keys: 1.0.1
      regexp.prototype.flags: 1.5.4
      safe-array-concat: 1.1.3
      safe-push-apply: 1.0.0
      safe-regex-test: 1.1.0
      set-proto: 1.0.0
      stop-iteration-iterator: 1.1.0
      string.prototype.trim: 1.2.10
      string.prototype.trimend: 1.0.9
      string.prototype.trimstart: 1.0.8
      typed-array-buffer: 1.0.3
      typed-array-byte-length: 1.0.3
      typed-array-byte-offset: 1.0.4
      typed-array-length: 1.0.7
      unbox-primitive: 1.1.0
      which-typed-array: 1.1.19

  es-define-property@1.0.1: {}

  es-errors@1.3.0: {}

  es-iterator-helpers@1.2.1:
    dependencies:
      call-bind: 1.0.8
      call-bound: 1.0.4
      define-properties: 1.2.1
      es-abstract: 1.24.0
      es-errors: 1.3.0
      es-set-tostringtag: 2.1.0
      function-bind: 1.1.2
      get-intrinsic: 1.3.0
      globalthis: 1.0.4
      gopd: 1.2.0
      has-property-descriptors: 1.0.2
      has-proto: 1.2.0
      has-symbols: 1.1.0
      internal-slot: 1.1.0
      iterator.prototype: 1.1.5
      safe-array-concat: 1.1.3

  es-object-atoms@1.1.1:
    dependencies:
      es-errors: 1.3.0

  es-set-tostringtag@2.1.0:
    dependencies:
      es-errors: 1.3.0
      get-intrinsic: 1.3.0
      has-tostringtag: 1.0.2
      hasown: 2.0.2

  es-shim-unscopables@1.1.0:
    dependencies:
      hasown: 2.0.2

  es-to-primitive@1.3.0:
    dependencies:
      is-callable: 1.2.7
      is-date-object: 1.1.0
      is-symbol: 1.1.1

  es-toolkit@1.39.8: {}

  escalade@3.2.0: {}

  escape-goat@4.0.0: {}

  escape-html@1.0.3: {}

  escape-string-regexp@2.0.0: {}

  escape-string-regexp@4.0.0: {}

  eslint-config-next@15.3.5(eslint@9.30.1(jiti@1.21.7))(typescript@5.7.2):
    dependencies:
      '@next/eslint-plugin-next': 15.3.5
      '@rushstack/eslint-patch': 1.12.0
      '@typescript-eslint/eslint-plugin': 8.35.1(@typescript-eslint/parser@8.35.1(eslint@9.30.1(jiti@1.21.7))(typescript@5.7.2))(eslint@9.30.1(jiti@1.21.7))(typescript@5.7.2)
      '@typescript-eslint/parser': 8.35.1(eslint@9.30.1(jiti@1.21.7))(typescript@5.7.2)
      eslint: 9.30.1(jiti@1.21.7)
      eslint-import-resolver-node: 0.3.9
      eslint-import-resolver-typescript: 3.10.1(eslint-plugin-import@2.32.0)(eslint@9.30.1(jiti@1.21.7))
      eslint-plugin-import: 2.32.0(@typescript-eslint/parser@8.35.1(eslint@9.30.1(jiti@1.21.7))(typescript@5.7.2))(eslint-import-resolver-typescript@3.10.1)(eslint@9.30.1(jiti@1.21.7))
      eslint-plugin-jsx-a11y: 6.10.2(eslint@9.30.1(jiti@1.21.7))
      eslint-plugin-react: 7.37.5(eslint@9.30.1(jiti@1.21.7))
      eslint-plugin-react-hooks: 5.2.0(eslint@9.30.1(jiti@1.21.7))
    optionalDependencies:
      typescript: 5.7.2
    transitivePeerDependencies:
      - eslint-import-resolver-webpack
      - eslint-plugin-import-x
      - supports-color

  eslint-import-resolver-node@0.3.9:
    dependencies:
      debug: 3.2.7
      is-core-module: 2.16.1
      resolve: 1.22.10
    transitivePeerDependencies:
      - supports-color

  eslint-import-resolver-typescript@3.10.1(eslint-plugin-import@2.32.0)(eslint@9.30.1(jiti@1.21.7)):
    dependencies:
      '@nolyfill/is-core-module': 1.0.39
      debug: 4.4.1
      eslint: 9.30.1(jiti@1.21.7)
      get-tsconfig: 4.10.1
      is-bun-module: 2.0.0
      stable-hash: 0.0.5
      tinyglobby: 0.2.14
      unrs-resolver: 1.11.0
    optionalDependencies:
      eslint-plugin-import: 2.32.0(@typescript-eslint/parser@8.35.1(eslint@9.30.1(jiti@1.21.7))(typescript@5.7.2))(eslint-import-resolver-typescript@3.10.1)(eslint@9.30.1(jiti@1.21.7))
    transitivePeerDependencies:
      - supports-color

  eslint-module-utils@2.12.1(@typescript-eslint/parser@8.35.1(eslint@9.30.1(jiti@1.21.7))(typescript@5.7.2))(eslint-import-resolver-node@0.3.9)(eslint-import-resolver-typescript@3.10.1)(eslint@9.30.1(jiti@1.21.7)):
    dependencies:
      debug: 3.2.7
    optionalDependencies:
      '@typescript-eslint/parser': 8.35.1(eslint@9.30.1(jiti@1.21.7))(typescript@5.7.2)
      eslint: 9.30.1(jiti@1.21.7)
      eslint-import-resolver-node: 0.3.9
      eslint-import-resolver-typescript: 3.10.1(eslint-plugin-import@2.32.0)(eslint@9.30.1(jiti@1.21.7))
    transitivePeerDependencies:
      - supports-color

  eslint-plugin-import@2.32.0(@typescript-eslint/parser@8.35.1(eslint@9.30.1(jiti@1.21.7))(typescript@5.7.2))(eslint-import-resolver-typescript@3.10.1)(eslint@9.30.1(jiti@1.21.7)):
    dependencies:
      '@rtsao/scc': 1.1.0
      array-includes: 3.1.9
      array.prototype.findlastindex: 1.2.6
      array.prototype.flat: 1.3.3
      array.prototype.flatmap: 1.3.3
      debug: 3.2.7
      doctrine: 2.1.0
      eslint: 9.30.1(jiti@1.21.7)
      eslint-import-resolver-node: 0.3.9
      eslint-module-utils: 2.12.1(@typescript-eslint/parser@8.35.1(eslint@9.30.1(jiti@1.21.7))(typescript@5.7.2))(eslint-import-resolver-node@0.3.9)(eslint-import-resolver-typescript@3.10.1)(eslint@9.30.1(jiti@1.21.7))
      hasown: 2.0.2
      is-core-module: 2.16.1
      is-glob: 4.0.3
      minimatch: 3.1.2
      object.fromentries: 2.0.8
      object.groupby: 1.0.3
      object.values: 1.2.1
      semver: 6.3.1
      string.prototype.trimend: 1.0.9
      tsconfig-paths: 3.15.0
    optionalDependencies:
      '@typescript-eslint/parser': 8.35.1(eslint@9.30.1(jiti@1.21.7))(typescript@5.7.2)
    transitivePeerDependencies:
      - eslint-import-resolver-typescript
      - eslint-import-resolver-webpack
      - supports-color

  eslint-plugin-jsx-a11y@6.10.2(eslint@9.30.1(jiti@1.21.7)):
    dependencies:
      aria-query: 5.3.2
      array-includes: 3.1.9
      array.prototype.flatmap: 1.3.3
      ast-types-flow: 0.0.8
      axe-core: 4.10.3
      axobject-query: 4.1.0
      damerau-levenshtein: 1.0.8
      emoji-regex: 9.2.2
      eslint: 9.30.1(jiti@1.21.7)
      hasown: 2.0.2
      jsx-ast-utils: 3.3.5
      language-tags: 1.0.9
      minimatch: 3.1.2
      object.fromentries: 2.0.8
      safe-regex-test: 1.1.0
      string.prototype.includes: 2.0.1

  eslint-plugin-react-hooks@5.2.0(eslint@9.30.1(jiti@1.21.7)):
    dependencies:
      eslint: 9.30.1(jiti@1.21.7)

  eslint-plugin-react@7.37.5(eslint@9.30.1(jiti@1.21.7)):
    dependencies:
      array-includes: 3.1.9
      array.prototype.findlast: 1.2.5
      array.prototype.flatmap: 1.3.3
      array.prototype.tosorted: 1.1.4
      doctrine: 2.1.0
      es-iterator-helpers: 1.2.1
      eslint: 9.30.1(jiti@1.21.7)
      estraverse: 5.3.0
      hasown: 2.0.2
      jsx-ast-utils: 3.3.5
      minimatch: 3.1.2
      object.entries: 1.1.9
      object.fromentries: 2.0.8
      object.values: 1.2.1
      prop-types: 15.8.1
      resolve: 2.0.0-next.5
      semver: 6.3.1
      string.prototype.matchall: 4.0.12
      string.prototype.repeat: 1.0.0

  eslint-plugin-tailwindcss@3.18.0(tailwindcss@3.4.17):
    dependencies:
      fast-glob: 3.3.3
      postcss: 8.4.49
      tailwindcss: 3.4.17

  eslint-scope@8.4.0:
    dependencies:
      esrecurse: 4.3.0
      estraverse: 5.3.0

  eslint-visitor-keys@3.4.3: {}

  eslint-visitor-keys@4.2.1: {}

  eslint@9.30.1(jiti@1.21.7):
    dependencies:
      '@eslint-community/eslint-utils': 4.7.0(eslint@9.30.1(jiti@1.21.7))
      '@eslint-community/regexpp': 4.12.1
      '@eslint/config-array': 0.21.0
      '@eslint/config-helpers': 0.3.0
      '@eslint/core': 0.14.0
      '@eslint/eslintrc': 3.3.1
      '@eslint/js': 9.30.1
      '@eslint/plugin-kit': 0.3.3
      '@humanfs/node': 0.16.6
      '@humanwhocodes/module-importer': 1.0.1
      '@humanwhocodes/retry': 0.4.3
      '@types/estree': 1.0.8
      '@types/json-schema': 7.0.15
      ajv: 6.12.6
      chalk: 4.1.2
      cross-spawn: 7.0.6
      debug: 4.4.1
      escape-string-regexp: 4.0.0
      eslint-scope: 8.4.0
      eslint-visitor-keys: 4.2.1
      espree: 10.4.0
      esquery: 1.6.0
      esutils: 2.0.3
      fast-deep-equal: 3.1.3
      file-entry-cache: 8.0.0
      find-up: 5.0.0
      glob-parent: 6.0.2
      ignore: 5.3.2
      imurmurhash: 0.1.4
      is-glob: 4.0.3
      json-stable-stringify-without-jsonify: 1.0.1
      lodash.merge: 4.6.2
      minimatch: 3.1.2
      natural-compare: 1.4.0
      optionator: 0.9.4
    optionalDependencies:
      jiti: 1.21.7
    transitivePeerDependencies:
      - supports-color

  espree@10.4.0:
    dependencies:
      acorn: 8.15.0
      acorn-jsx: 5.3.2(acorn@8.15.0)
      eslint-visitor-keys: 4.2.1

  esquery@1.6.0:
    dependencies:
      estraverse: 5.3.0

  esrecurse@4.3.0:
    dependencies:
      estraverse: 5.3.0

  estraverse@5.3.0: {}

  esutils@2.0.3: {}

  etag@1.8.1: {}

  eventemitter3@5.0.1: {}

  eventsource-parser@3.0.3: {}

  eventsource@3.0.7:
    dependencies:
      eventsource-parser: 3.0.3

  execa@8.0.1:
    dependencies:
      cross-spawn: 7.0.6
      get-stream: 8.0.1
      human-signals: 5.0.0
      is-stream: 3.0.0
      merge-stream: 2.0.0
      npm-run-path: 5.3.0
      onetime: 6.0.0
      signal-exit: 4.1.0
      strip-final-newline: 3.0.0

  express-rate-limit@7.5.1(express@5.1.0):
    dependencies:
      express: 5.1.0
<<<<<<< HEAD
=======

  express@5.1.0:
    dependencies:
      accepts: 2.0.0
      body-parser: 2.2.0
      content-disposition: 1.0.0
      content-type: 1.0.5
      cookie: 0.7.2
      cookie-signature: 1.2.2
      debug: 4.4.1
      encodeurl: 2.0.0
      escape-html: 1.0.3
      etag: 1.8.1
      finalhandler: 2.1.0
      fresh: 2.0.0
      http-errors: 2.0.0
      merge-descriptors: 2.0.0
      mime-types: 3.0.1
      on-finished: 2.4.1
      once: 1.4.0
      parseurl: 1.3.3
      proxy-addr: 2.0.7
      qs: 6.14.0
      range-parser: 1.2.1
      router: 2.2.0
      send: 1.2.0
      serve-static: 2.2.0
      statuses: 2.0.2
      type-is: 2.0.1
      vary: 1.1.2
    transitivePeerDependencies:
      - supports-color

  extend@3.0.2: {}

  fast-deep-equal@2.0.1: {}

  fast-deep-equal@3.1.3: {}
>>>>>>> dbb59d43

  express@5.1.0:
    dependencies:
      accepts: 2.0.0
      body-parser: 2.2.0
      content-disposition: 1.0.0
      content-type: 1.0.5
      cookie: 0.7.2
      cookie-signature: 1.2.2
      debug: 4.4.1
      encodeurl: 2.0.0
      escape-html: 1.0.3
      etag: 1.8.1
      finalhandler: 2.1.0
      fresh: 2.0.0
      http-errors: 2.0.0
      merge-descriptors: 2.0.0
      mime-types: 3.0.1
      on-finished: 2.4.1
      once: 1.4.0
      parseurl: 1.3.3
      proxy-addr: 2.0.7
      qs: 6.14.0
      range-parser: 1.2.1
      router: 2.2.0
      send: 1.2.0
      serve-static: 2.2.0
      statuses: 2.0.2
      type-is: 2.0.1
      vary: 1.1.2
    transitivePeerDependencies:
      - supports-color

  extend@3.0.2: {}

  fast-deep-equal@2.0.1: {}

  fast-deep-equal@3.1.3: {}

  fast-glob@3.3.1:
    dependencies:
      '@nodelib/fs.stat': 2.0.5
      '@nodelib/fs.walk': 1.2.8
      glob-parent: 5.1.2
      merge2: 1.4.1
      micromatch: 4.0.8

  fast-glob@3.3.3:
    dependencies:
      '@nodelib/fs.stat': 2.0.5
      '@nodelib/fs.walk': 1.2.8
      glob-parent: 5.1.2
      merge2: 1.4.1
      micromatch: 4.0.8

  fast-json-stable-stringify@2.1.0: {}

  fast-levenshtein@2.0.6: {}

  fast-uri@3.0.6: {}

  fastq@1.19.1:
    dependencies:
      reusify: 1.1.0

  fdir@6.4.6(picomatch@4.0.2):
    optionalDependencies:
      picomatch: 4.0.2

  fetch-blob@3.2.0:
    dependencies:
      node-domexception: 1.0.0
      web-streams-polyfill: 3.3.3

  figures@6.1.0:
    dependencies:
      is-unicode-supported: 2.1.0

  file-entry-cache@8.0.0:
    dependencies:
      flat-cache: 4.0.1

  fill-range@7.1.1:
    dependencies:
      to-regex-range: 5.0.1

  finalhandler@2.1.0:
    dependencies:
      debug: 4.4.1
      encodeurl: 2.0.0
      escape-html: 1.0.3
      on-finished: 2.4.1
      parseurl: 1.3.3
      statuses: 2.0.2
    transitivePeerDependencies:
      - supports-color

  find-up-simple@1.0.1: {}

  find-up@5.0.0:
    dependencies:
      locate-path: 6.0.0
      path-exists: 4.0.0

  flat-cache@4.0.1:
    dependencies:
      flatted: 3.3.3
      keyv: 4.5.4

  flatted@3.3.3: {}

  for-each@0.3.5:
    dependencies:
      is-callable: 1.2.7

  foreground-child@3.3.1:
    dependencies:
      cross-spawn: 7.0.6
      signal-exit: 4.1.0

  formdata-polyfill@4.0.10:
    dependencies:
      fetch-blob: 3.2.0

  forwarded@0.2.0: {}

  fraction.js@4.3.7: {}

  framer-motion@12.23.0(react-dom@19.0.0(react@19.0.0))(react@19.0.0):
    dependencies:
      motion-dom: 12.22.0
      motion-utils: 12.19.0
      tslib: 2.8.1
    optionalDependencies:
      react: 19.0.0
      react-dom: 19.0.0(react@19.0.0)

  fresh@2.0.0: {}

  fsevents@2.3.3:
    optional: true

  function-bind@1.1.2: {}

  function.prototype.name@1.1.8:
    dependencies:
      call-bind: 1.0.8
      call-bound: 1.0.4
      define-properties: 1.2.1
      functions-have-names: 1.2.3
      hasown: 2.0.2
      is-callable: 1.2.7

  functions-have-names@1.2.3: {}

  gaxios@6.7.1:
    dependencies:
      extend: 3.0.2
      https-proxy-agent: 7.0.6
      is-stream: 2.0.1
      node-fetch: 2.7.0
      uuid: 9.0.1
    transitivePeerDependencies:
      - encoding
      - supports-color

  gcp-metadata@6.1.1:
    dependencies:
      gaxios: 6.7.1
      google-logging-utils: 0.0.2
      json-bigint: 1.0.0
    transitivePeerDependencies:
      - encoding
      - supports-color

  get-caller-file@2.0.5: {}

  get-east-asian-width@1.3.0: {}

  get-intrinsic@1.3.0:
    dependencies:
      call-bind-apply-helpers: 1.0.2
      es-define-property: 1.0.1
      es-errors: 1.3.0
      es-object-atoms: 1.1.1
      function-bind: 1.1.2
      get-proto: 1.0.1
      gopd: 1.2.0
      has-symbols: 1.1.0
      hasown: 2.0.2
      math-intrinsics: 1.1.0

  get-nonce@1.0.1: {}

  get-proto@1.0.1:
    dependencies:
      dunder-proto: 1.0.1
      es-object-atoms: 1.1.1

  get-stream@8.0.1: {}

  get-symbol-description@1.1.0:
    dependencies:
      call-bound: 1.0.4
      es-errors: 1.3.0
      get-intrinsic: 1.3.0

  get-tsconfig@4.10.1:
    dependencies:
      resolve-pkg-maps: 1.0.0

  glob-parent@5.1.2:
    dependencies:
      is-glob: 4.0.3

  glob-parent@6.0.2:
    dependencies:
      is-glob: 4.0.3

  glob@10.4.5:
    dependencies:
      foreground-child: 3.3.1
      jackspeak: 3.4.3
      minimatch: 9.0.5
      minipass: 7.1.2
      package-json-from-dist: 1.0.1
      path-scurry: 1.11.1

  global-directory@4.0.1:
    dependencies:
      ini: 4.1.1

  globals@14.0.0: {}

  globalthis@1.0.4:
    dependencies:
      define-properties: 1.2.1
      gopd: 1.2.0

  google-auth-library@9.15.1:
    dependencies:
      base64-js: 1.5.1
      ecdsa-sig-formatter: 1.0.11
      gaxios: 6.7.1
      gcp-metadata: 6.1.1
      gtoken: 7.1.0
      jws: 4.0.0
    transitivePeerDependencies:
      - encoding
      - supports-color

  google-logging-utils@0.0.2: {}

  gopd@1.2.0: {}

  graceful-fs@4.2.10: {}

  graceful-fs@4.2.11: {}

  gradient-string@2.0.2:
    dependencies:
      chalk: 4.1.2
      tinygradient: 1.1.5

  graphemer@1.4.0: {}

  gtoken@7.1.0:
    dependencies:
      gaxios: 6.7.1
      jws: 4.0.0
    transitivePeerDependencies:
      - encoding
      - supports-color

  has-bigints@1.1.0: {}

  has-flag@4.0.0: {}

  has-property-descriptors@1.0.2:
    dependencies:
      es-define-property: 1.0.1

  has-proto@1.2.0:
    dependencies:
      dunder-proto: 1.0.1

  has-symbols@1.1.0: {}

  has-tostringtag@1.0.2:
    dependencies:
      has-symbols: 1.1.0

  hasown@2.0.2:
    dependencies:
      function-bind: 1.1.2

  highlight.js@11.11.1: {}

  hosted-git-info@7.0.2:
    dependencies:
      lru-cache: 10.4.3

  html-to-text@9.0.5:
    dependencies:
      '@selderee/plugin-htmlparser2': 0.11.0
      deepmerge: 4.3.1
      dom-serializer: 2.0.0
      htmlparser2: 8.0.2
      selderee: 0.11.0

  htmlparser2@8.0.2:
    dependencies:
      domelementtype: 2.3.0
      domhandler: 5.0.3
      domutils: 3.2.2
      entities: 4.5.0

  http-errors@2.0.0:
    dependencies:
      depd: 2.0.0
      inherits: 2.0.4
      setprototypeof: 1.2.0
      statuses: 2.0.1
      toidentifier: 1.0.1

  https-proxy-agent@7.0.6:
    dependencies:
      agent-base: 7.1.3
      debug: 4.4.1
    transitivePeerDependencies:
      - supports-color

  human-signals@5.0.0: {}

  husky@8.0.3: {}

  iconv-lite@0.6.3:
    dependencies:
      safer-buffer: 2.1.2

  ignore@5.3.2: {}

  ignore@7.0.5: {}

  import-fresh@3.3.1:
    dependencies:
      parent-module: 1.0.1
      resolve-from: 4.0.0

  import-in-the-middle@1.14.2:
    dependencies:
      acorn: 8.15.0
      acorn-import-attributes: 1.9.5(acorn@8.15.0)
      cjs-module-lexer: 1.4.3
      module-details-from-path: 1.0.4

  imurmurhash@0.1.4: {}

  indent-string@5.0.0: {}

  index-to-position@1.1.0: {}

  inherits@2.0.4: {}

  ini@1.3.8: {}

  ini@4.1.1: {}

  ink-big-text@2.0.0(ink@6.1.0(@types/react@19.1.8)(react@19.0.0))(react@19.1.1):
    dependencies:
      cfonts: 3.3.0
      ink: 6.1.0(@types/react@19.1.8)(react@19.1.1)
      prop-types: 15.8.1
      react: 19.1.1

  ink-gradient@3.0.0(ink@6.1.0(@types/react@19.1.8)(react@19.0.0)):
    dependencies:
      '@types/gradient-string': 1.1.6
      gradient-string: 2.0.2
      ink: 6.1.0(@types/react@19.1.8)(react@19.1.1)
      prop-types: 15.8.1
      strip-ansi: 7.1.0

  ink-link@4.1.0(ink@6.1.0(@types/react@19.1.8)(react@19.0.0)):
    dependencies:
      ink: 6.1.0(@types/react@19.1.8)(react@19.1.1)
      prop-types: 15.8.1
      terminal-link: 3.0.0

  ink-select-input@6.2.0(ink@6.1.0(@types/react@19.1.8)(react@19.0.0))(react@19.1.1):
    dependencies:
      figures: 6.1.0
      ink: 6.1.0(@types/react@19.1.8)(react@19.1.1)
      react: 19.1.1
      to-rotated: 1.0.0

  ink-spinner@5.0.0(ink@6.1.0(@types/react@19.1.8)(react@19.0.0))(react@19.1.1):
    dependencies:
      cli-spinners: 2.9.2
      ink: 6.1.0(@types/react@19.1.8)(react@19.1.1)
      react: 19.1.1

  ink@6.1.0(@types/react@19.1.8)(react@19.1.1):
    dependencies:
      '@alcalzone/ansi-tokenize': 0.1.3
      ansi-escapes: 7.0.0
      ansi-styles: 6.2.1
      auto-bind: 5.0.1
      chalk: 5.4.1
      cli-boxes: 3.0.0
      cli-cursor: 4.0.0
      cli-truncate: 4.0.0
      code-excerpt: 4.0.0
      es-toolkit: 1.39.8
      indent-string: 5.0.0
      is-in-ci: 1.0.0
      patch-console: 2.0.0
      react: 19.1.1
      react-reconciler: 0.32.0(react@19.1.1)
      scheduler: 0.23.2
      signal-exit: 3.0.7
      slice-ansi: 7.1.0
      stack-utils: 2.0.6
      string-width: 7.2.0
      type-fest: 4.41.0
      widest-line: 5.0.0
      wrap-ansi: 9.0.0
      ws: 8.18.3
      yoga-layout: 3.2.1
    optionalDependencies:
      '@types/react': 19.1.8
    transitivePeerDependencies:
      - bufferutil
      - utf-8-validate

  install@0.13.0: {}

  internal-slot@1.1.0:
    dependencies:
      es-errors: 1.3.0
      hasown: 2.0.2
      side-channel: 1.1.0

  intl-messageformat@10.7.16:
    dependencies:
      '@formatjs/ecma402-abstract': 2.3.4
      '@formatjs/fast-memoize': 2.2.7
      '@formatjs/icu-messageformat-parser': 2.11.2
      tslib: 2.8.1

  ipaddr.js@1.9.1: {}

  is-accessor-descriptor@1.0.1:
    dependencies:
      hasown: 2.0.2

  is-array-buffer@3.0.5:
    dependencies:
      call-bind: 1.0.8
      call-bound: 1.0.4
      get-intrinsic: 1.3.0

  is-arrayish@0.3.2:
    optional: true

  is-async-function@2.1.1:
    dependencies:
      async-function: 1.0.0
      call-bound: 1.0.4
      get-proto: 1.0.1
      has-tostringtag: 1.0.2
      safe-regex-test: 1.1.0

  is-bigint@1.1.0:
    dependencies:
      has-bigints: 1.1.0

  is-binary-path@2.1.0:
    dependencies:
      binary-extensions: 2.3.0

  is-boolean-object@1.2.2:
    dependencies:
      call-bound: 1.0.4
      has-tostringtag: 1.0.2

  is-buffer@1.1.6: {}

  is-bun-module@2.0.0:
    dependencies:
      semver: 7.7.2

  is-callable@1.2.7: {}

  is-core-module@2.16.1:
    dependencies:
      hasown: 2.0.2

  is-data-descriptor@1.0.1:
    dependencies:
      hasown: 2.0.2

  is-data-view@1.0.2:
    dependencies:
      call-bound: 1.0.4
      get-intrinsic: 1.3.0
      is-typed-array: 1.1.15

  is-date-object@1.1.0:
    dependencies:
      call-bound: 1.0.4
      has-tostringtag: 1.0.2

  is-descriptor@1.0.3:
    dependencies:
      is-accessor-descriptor: 1.0.1
      is-data-descriptor: 1.0.1

  is-docker@3.0.0: {}

  is-extglob@2.1.1: {}

  is-finalizationregistry@1.1.1:
    dependencies:
      call-bound: 1.0.4

  is-fullwidth-code-point@3.0.0: {}

  is-fullwidth-code-point@4.0.0: {}

  is-fullwidth-code-point@5.0.0:
    dependencies:
      get-east-asian-width: 1.3.0

  is-generator-function@1.1.0:
    dependencies:
      call-bound: 1.0.4
      get-proto: 1.0.1
      has-tostringtag: 1.0.2
      safe-regex-test: 1.1.0

  is-glob@4.0.3:
    dependencies:
      is-extglob: 2.1.1

  is-in-ci@1.0.0: {}

  is-inside-container@1.0.0:
    dependencies:
      is-docker: 3.0.0

  is-installed-globally@1.0.0:
    dependencies:
      global-directory: 4.0.1
      is-path-inside: 4.0.0

  is-map@2.0.3: {}

  is-negative-zero@2.0.3: {}

  is-npm@6.0.0: {}

  is-number-object@1.1.1:
    dependencies:
      call-bound: 1.0.4
      has-tostringtag: 1.0.2

  is-number@3.0.0:
    dependencies:
      kind-of: 3.2.2

  is-number@7.0.0: {}

  is-path-inside@4.0.0: {}

  is-promise@4.0.0: {}

  is-regex@1.2.1:
    dependencies:
      call-bound: 1.0.4
      gopd: 1.2.0
      has-tostringtag: 1.0.2
      hasown: 2.0.2

  is-set@2.0.3: {}

  is-shared-array-buffer@1.0.4:
    dependencies:
      call-bound: 1.0.4

  is-stream@2.0.1: {}

  is-stream@3.0.0: {}

  is-string@1.1.1:
    dependencies:
      call-bound: 1.0.4
      has-tostringtag: 1.0.2

  is-symbol@1.1.1:
    dependencies:
      call-bound: 1.0.4
      has-symbols: 1.1.0
      safe-regex-test: 1.1.0

  is-typed-array@1.1.15:
    dependencies:
      which-typed-array: 1.1.19

  is-unicode-supported@2.1.0: {}

  is-weakmap@2.0.2: {}

  is-weakref@1.1.1:
    dependencies:
      call-bound: 1.0.4

  is-weakset@2.0.4:
    dependencies:
      call-bound: 1.0.4
      get-intrinsic: 1.3.0

  is-wsl@3.1.0:
    dependencies:
      is-inside-container: 1.0.0

  isarray@2.0.5: {}

  isexe@2.0.0: {}

  isows@1.0.7(ws@8.18.3):
    dependencies:
      ws: 8.18.3

  iterator.prototype@1.1.5:
    dependencies:
      define-data-property: 1.1.4
      es-object-atoms: 1.1.1
      get-intrinsic: 1.3.0
      get-proto: 1.0.1
      has-symbols: 1.1.0
      set-function-name: 2.0.2

  jackspeak@3.4.3:
    dependencies:
      '@isaacs/cliui': 8.0.2
    optionalDependencies:
      '@pkgjs/parseargs': 0.11.0

  jiti@1.21.7: {}

  js-tokens@4.0.0: {}

  js-yaml@4.1.0:
    dependencies:
      argparse: 2.0.1

  json-bigint@1.0.0:
    dependencies:
      bignumber.js: 9.3.1

  json-buffer@3.0.1: {}

  json-schema-traverse@0.4.1: {}

  json-schema-traverse@1.0.0: {}

  json-stable-stringify-without-jsonify@1.0.1: {}

  json5@1.0.2:
    dependencies:
      minimist: 1.2.8

  jsx-ast-utils@3.3.5:
    dependencies:
      array-includes: 3.1.9
      array.prototype.flat: 1.3.3
      object.assign: 4.1.7
      object.values: 1.2.1

  jwa@2.0.1:
    dependencies:
      buffer-equal-constant-time: 1.0.1
      ecdsa-sig-formatter: 1.0.11
      safe-buffer: 5.2.1

  jws@4.0.0:
    dependencies:
      jwa: 2.0.1
      safe-buffer: 5.2.1

  jwt-decode@4.0.0: {}

  keyv@4.5.4:
    dependencies:
      json-buffer: 3.0.1

  kind-of@3.2.2:
    dependencies:
      is-buffer: 1.1.6

  ky@1.8.2: {}

  language-subtag-registry@0.3.23: {}

  language-tags@1.0.9:
    dependencies:
      language-subtag-registry: 0.3.23

  latest-version@9.0.0:
    dependencies:
      package-json: 10.0.1

  leac@0.6.0: {}

  levn@0.4.1:
    dependencies:
      prelude-ls: 1.2.1
      type-check: 0.4.0

  lilconfig@3.1.3: {}

  lines-and-columns@1.2.4: {}

  lint-staged@15.5.2:
    dependencies:
      chalk: 5.4.1
      commander: 13.1.0
      debug: 4.4.1
      execa: 8.0.1
      lilconfig: 3.1.3
      listr2: 8.3.3
      micromatch: 4.0.8
      pidtree: 0.6.0
      string-argv: 0.3.2
      yaml: 2.8.0
    transitivePeerDependencies:
      - supports-color

  listr2@8.3.3:
    dependencies:
      cli-truncate: 4.0.0
      colorette: 2.0.20
      eventemitter3: 5.0.1
      log-update: 6.1.0
      rfdc: 1.4.1
      wrap-ansi: 9.0.0

  locate-path@6.0.0:
    dependencies:
      p-locate: 5.0.0

  lodash.camelcase@4.3.0: {}

  lodash.merge@4.6.2: {}

  log-update@6.1.0:
    dependencies:
      ansi-escapes: 7.0.0
      cli-cursor: 5.0.0
      slice-ansi: 7.1.0
      strip-ansi: 7.1.0
      wrap-ansi: 9.0.0

  long@5.3.2: {}

  loose-envify@1.4.0:
    dependencies:
      js-tokens: 4.0.0

  lowlight@3.3.0:
    dependencies:
      '@types/hast': 3.0.4
      devlop: 1.1.0
      highlight.js: 11.11.1

  lru-cache@10.4.3: {}

  lucide-react@0.468.0(react@19.0.0):
    dependencies:
      react: 19.0.0

  marked@15.0.12: {}

  math-intrinsics@1.1.0: {}

  media-typer@1.1.0: {}

  merge-descriptors@2.0.0: {}

  merge-stream@2.0.0: {}

  merge2@1.4.1: {}

  micromatch@4.0.8:
    dependencies:
      braces: 3.0.3
      picomatch: 2.3.1

  mime-db@1.54.0: {}

  mime-types@3.0.1:
    dependencies:
      mime-db: 1.54.0

  mimic-fn@2.1.0: {}

  mimic-fn@4.0.0: {}

  mimic-function@5.0.1: {}

  minimatch@3.1.2:
    dependencies:
      brace-expansion: 1.1.12

  minimatch@9.0.5:
    dependencies:
      brace-expansion: 2.0.2

  minimist@1.2.8: {}

  minipass@7.1.2: {}

  minizlib@3.0.2:
    dependencies:
      minipass: 7.1.2

  mkdirp@3.0.1: {}

  module-details-from-path@1.0.4: {}

  motion-dom@12.22.0:
    dependencies:
      motion-utils: 12.19.0

  motion-utils@12.19.0: {}

  ms@2.1.3: {}

  mz@2.7.0:
    dependencies:
      any-promise: 1.3.0
      object-assign: 4.1.1
      thenify-all: 1.6.0

  nanoid@3.3.11: {}

  napi-postinstall@0.3.0: {}

  natural-compare@1.4.0: {}

  negotiator@1.0.0: {}

  next-intl@4.3.4(next@15.3.5(@opentelemetry/api@1.9.0)(react-dom@19.0.0(react@19.0.0))(react@19.0.0))(react@19.0.0)(typescript@5.7.2):
    dependencies:
      '@formatjs/intl-localematcher': 0.5.10
      negotiator: 1.0.0
      next: 15.3.5(@opentelemetry/api@1.9.0)(react-dom@19.0.0(react@19.0.0))(react@19.0.0)
      react: 19.0.0
      use-intl: 4.3.4(react@19.0.0)
    optionalDependencies:
      typescript: 5.7.2

  next-themes@0.4.6(react-dom@19.0.0(react@19.0.0))(react@19.0.0):
    dependencies:
      react: 19.0.0
      react-dom: 19.0.0(react@19.0.0)

  next@15.3.5(@opentelemetry/api@1.9.0)(react-dom@19.0.0(react@19.0.0))(react@19.0.0):
    dependencies:
      '@next/env': 15.3.5
      '@swc/counter': 0.1.3
      '@swc/helpers': 0.5.15
      busboy: 1.6.0
      caniuse-lite: 1.0.30001727
      postcss: 8.4.31
      react: 19.0.0
      react-dom: 19.0.0(react@19.0.0)
      styled-jsx: 5.1.6(react@19.0.0)
    optionalDependencies:
      '@next/swc-darwin-arm64': 15.3.5
      '@next/swc-darwin-x64': 15.3.5
      '@next/swc-linux-arm64-gnu': 15.3.5
      '@next/swc-linux-arm64-musl': 15.3.5
      '@next/swc-linux-x64-gnu': 15.3.5
      '@next/swc-linux-x64-musl': 15.3.5
      '@next/swc-win32-arm64-msvc': 15.3.5
      '@next/swc-win32-x64-msvc': 15.3.5
      '@opentelemetry/api': 1.9.0
      sharp: 0.34.2
    transitivePeerDependencies:
      - '@babel/core'
      - babel-plugin-macros

  node-domexception@1.0.0: {}

  node-fetch@2.7.0:
    dependencies:
      whatwg-url: 5.0.0

  node-fetch@3.3.2:
    dependencies:
      data-uri-to-buffer: 4.0.1
      fetch-blob: 3.2.0
      formdata-polyfill: 4.0.10

  node-releases@2.0.19: {}

  normalize-package-data@6.0.2:
    dependencies:
      hosted-git-info: 7.0.2
      semver: 7.7.2
      validate-npm-package-license: 3.0.4

  normalize-path@3.0.0: {}

  normalize-range@0.1.2: {}

  npm-normalize-package-bin@4.0.0: {}

  npm-run-path@5.3.0:
    dependencies:
      path-key: 4.0.0

  object-assign@4.1.1: {}

  object-hash@3.0.0: {}

  object-inspect@1.13.4: {}

  object-keys@1.1.1: {}

  object.assign@4.1.7:
    dependencies:
      call-bind: 1.0.8
      call-bound: 1.0.4
      define-properties: 1.2.1
      es-object-atoms: 1.1.1
      has-symbols: 1.1.0
      object-keys: 1.1.1

  object.entries@1.1.9:
    dependencies:
      call-bind: 1.0.8
      call-bound: 1.0.4
      define-properties: 1.2.1
      es-object-atoms: 1.1.1

  object.fromentries@2.0.8:
    dependencies:
      call-bind: 1.0.8
      define-properties: 1.2.1
      es-abstract: 1.24.0
      es-object-atoms: 1.1.1

  object.groupby@1.0.3:
    dependencies:
      call-bind: 1.0.8
      define-properties: 1.2.1
      es-abstract: 1.24.0

  object.values@1.2.1:
    dependencies:
      call-bind: 1.0.8
      call-bound: 1.0.4
      define-properties: 1.2.1
      es-object-atoms: 1.1.1

  on-finished@2.4.1:
    dependencies:
      ee-first: 1.1.1

  once@1.4.0:
    dependencies:
      wrappy: 1.0.2

  onetime@5.1.2:
    dependencies:
      mimic-fn: 2.1.0

  onetime@6.0.0:
    dependencies:
      mimic-fn: 4.0.0

  onetime@7.0.0:
    dependencies:
      mimic-function: 5.0.1

  open@10.2.0:
    dependencies:
      default-browser: 5.2.1
      define-lazy-prop: 3.0.0
      is-inside-container: 1.0.0
      wsl-utils: 0.1.0

  optionator@0.9.4:
    dependencies:
      deep-is: 0.1.4
      fast-levenshtein: 2.0.6
      levn: 0.4.1
      prelude-ls: 1.2.1
      type-check: 0.4.0
      word-wrap: 1.2.5

  own-keys@1.0.1:
    dependencies:
      get-intrinsic: 1.3.0
      object-keys: 1.1.1
      safe-push-apply: 1.0.0

  p-limit@3.1.0:
    dependencies:
      yocto-queue: 0.1.0

  p-locate@5.0.0:
    dependencies:
      p-limit: 3.1.0

  package-json-from-dist@1.0.1: {}

  package-json@10.0.1:
    dependencies:
      ky: 1.8.2
      registry-auth-token: 5.1.0
      registry-url: 6.0.1
      semver: 7.7.2

  parent-module@1.0.1:
    dependencies:
      callsites: 3.1.0

  parse-json@8.3.0:
    dependencies:
      '@babel/code-frame': 7.27.1
      index-to-position: 1.1.0
      type-fest: 4.41.0

  parseley@0.12.1:
    dependencies:
      leac: 0.6.0
      peberminta: 0.9.0

  parseurl@1.3.3: {}

  patch-console@2.0.0: {}

  path-exists@4.0.0: {}

  path-key@3.1.1: {}

  path-key@4.0.0: {}

  path-parse@1.0.7: {}

  path-scurry@1.11.1:
    dependencies:
      lru-cache: 10.4.3
      minipass: 7.1.2

  path-to-regexp@8.2.0: {}

  peberminta@0.9.0: {}

  picocolors@1.1.1: {}

  picomatch@2.3.1: {}

  picomatch@4.0.2: {}

  pidtree@0.6.0: {}

  pify@2.3.0: {}

  pirates@4.0.7: {}

  pkce-challenge@5.0.0: {}

  possible-typed-array-names@1.1.0: {}

  postcss-import@15.1.0(postcss@8.4.49):
    dependencies:
      postcss: 8.4.49
      postcss-value-parser: 4.2.0
      read-cache: 1.0.0
      resolve: 1.22.10

  postcss-js@4.0.1(postcss@8.4.49):
    dependencies:
      camelcase-css: 2.0.1
      postcss: 8.4.49

  postcss-load-config@4.0.2(postcss@8.4.49):
    dependencies:
      lilconfig: 3.1.3
      yaml: 2.8.0
    optionalDependencies:
      postcss: 8.4.49

  postcss-nested@6.2.0(postcss@8.4.49):
    dependencies:
      postcss: 8.4.49
      postcss-selector-parser: 6.1.2

  postcss-selector-parser@6.1.2:
    dependencies:
      cssesc: 3.0.0
      util-deprecate: 1.0.2

  postcss-value-parser@4.2.0: {}

  postcss@8.4.31:
    dependencies:
      nanoid: 3.3.11
      picocolors: 1.1.1
      source-map-js: 1.2.1

  postcss@8.4.49:
    dependencies:
      nanoid: 3.3.11
      picocolors: 1.1.1
      source-map-js: 1.2.1

  prelude-ls@1.2.1: {}

  prettier-plugin-tailwindcss@0.6.13(prettier@3.6.2):
    dependencies:
      prettier: 3.6.2

  prettier@3.6.2: {}

  proc-log@5.0.0: {}

  prop-types@15.8.1:
    dependencies:
      loose-envify: 1.4.0
      object-assign: 4.1.1
      react-is: 16.13.1

  proto-list@1.2.4: {}

  protobufjs@7.5.3:
    dependencies:
      '@protobufjs/aspromise': 1.1.2
      '@protobufjs/base64': 1.1.2
      '@protobufjs/codegen': 2.0.4
      '@protobufjs/eventemitter': 1.1.0
      '@protobufjs/fetch': 1.1.0
      '@protobufjs/float': 1.0.2
      '@protobufjs/inquire': 1.1.0
      '@protobufjs/path': 1.1.2
      '@protobufjs/pool': 1.1.0
      '@protobufjs/utf8': 1.1.0
      '@types/node': 22.10.2
      long: 5.3.2

  proxy-addr@2.0.7:
    dependencies:
      forwarded: 0.2.0
      ipaddr.js: 1.9.1

  punycode@2.3.1: {}

  pupa@3.1.0:
    dependencies:
      escape-goat: 4.0.0

  qs@6.14.0:
    dependencies:
      side-channel: 1.1.0

  queue-microtask@1.2.3: {}

  range-parser@1.2.1: {}

  raw-body@3.0.0:
    dependencies:
      bytes: 3.1.2
      http-errors: 2.0.0
      iconv-lite: 0.6.3
      unpipe: 1.0.0

  rc@1.2.8:
    dependencies:
      deep-extend: 0.6.0
      ini: 1.3.8
      minimist: 1.2.8
      strip-json-comments: 2.0.1

  react-chartjs-2@5.3.0(chart.js@4.5.0)(react@19.0.0):
    dependencies:
      chart.js: 4.5.0
      react: 19.0.0

  react-day-picker@9.8.1(react@19.0.0):
    dependencies:
      '@date-fns/tz': 1.3.1
      date-fns: 4.1.0
      date-fns-jalali: 4.1.0-0
      react: 19.0.0

  react-dom@19.0.0(react@19.0.0):
    dependencies:
      react: 19.0.0
      scheduler: 0.25.0

  react-hook-form@7.60.0(react@19.0.0):
    dependencies:
      react: 19.0.0

  react-is@16.13.1: {}

  react-promise-suspense@0.3.4:
    dependencies:
      fast-deep-equal: 2.0.1

  react-reconciler@0.32.0(react@19.1.1):
    dependencies:
      react: 19.1.1
      scheduler: 0.26.0

  react-remove-scroll-bar@2.3.8(@types/react@19.1.8)(react@19.0.0):
    dependencies:
      react: 19.0.0
      react-style-singleton: 2.2.3(@types/react@19.1.8)(react@19.0.0)
      tslib: 2.8.1
    optionalDependencies:
      '@types/react': 19.1.8

  react-remove-scroll@2.7.1(@types/react@19.1.8)(react@19.0.0):
    dependencies:
      react: 19.0.0
      react-remove-scroll-bar: 2.3.8(@types/react@19.1.8)(react@19.0.0)
      react-style-singleton: 2.2.3(@types/react@19.1.8)(react@19.0.0)
      tslib: 2.8.1
      use-callback-ref: 1.3.3(@types/react@19.1.8)(react@19.0.0)
      use-sidecar: 1.1.3(@types/react@19.1.8)(react@19.0.0)
    optionalDependencies:
      '@types/react': 19.1.8

  react-style-singleton@2.2.3(@types/react@19.1.8)(react@19.0.0):
    dependencies:
      get-nonce: 1.0.1
      react: 19.0.0
      tslib: 2.8.1
    optionalDependencies:
      '@types/react': 19.1.8

  react-toastify@11.0.5(react-dom@19.0.0(react@19.0.0))(react@19.0.0):
    dependencies:
      clsx: 2.1.1
      react: 19.0.0
      react-dom: 19.0.0(react@19.0.0)

  react@19.0.0: {}

  react@19.1.1: {}

  read-cache@1.0.0:
    dependencies:
      pify: 2.3.0

  read-cmd-shim@5.0.0: {}

  read-package-up@11.0.0:
    dependencies:
      find-up-simple: 1.0.1
      read-pkg: 9.0.1
      type-fest: 4.41.0

  read-pkg@9.0.1:
    dependencies:
      '@types/normalize-package-data': 2.4.4
      normalize-package-data: 6.0.2
      parse-json: 8.3.0
      type-fest: 4.41.0
      unicorn-magic: 0.1.0

  readdirp@3.6.0:
    dependencies:
      picomatch: 2.3.1

  reflect.getprototypeof@1.0.10:
    dependencies:
      call-bind: 1.0.8
      define-properties: 1.2.1
      es-abstract: 1.24.0
      es-errors: 1.3.0
      es-object-atoms: 1.1.1
      get-intrinsic: 1.3.0
      get-proto: 1.0.1
      which-builtin-type: 1.2.1

  regexp.prototype.flags@1.5.4:
    dependencies:
      call-bind: 1.0.8
      define-properties: 1.2.1
      es-errors: 1.3.0
      get-proto: 1.0.1
      gopd: 1.2.0
      set-function-name: 2.0.2

  registry-auth-token@5.1.0:
    dependencies:
      '@pnpm/npm-conf': 2.3.1

  registry-url@6.0.1:
    dependencies:
      rc: 1.2.8

  require-directory@2.1.1: {}

  require-from-string@2.0.2: {}

  require-in-the-middle@7.5.2:
    dependencies:
      debug: 4.4.1
      module-details-from-path: 1.0.4
      resolve: 1.22.10
    transitivePeerDependencies:
      - supports-color

  resend@4.6.0(react-dom@19.0.0(react@19.0.0))(react@19.0.0):
    dependencies:
      '@react-email/render': 1.1.2(react-dom@19.0.0(react@19.0.0))(react@19.0.0)
    transitivePeerDependencies:
      - react
      - react-dom

  resolve-from@4.0.0: {}

  resolve-pkg-maps@1.0.0: {}

  resolve@1.22.10:
    dependencies:
      is-core-module: 2.16.1
      path-parse: 1.0.7
      supports-preserve-symlinks-flag: 1.0.0

  resolve@2.0.0-next.5:
    dependencies:
      is-core-module: 2.16.1
      path-parse: 1.0.7
      supports-preserve-symlinks-flag: 1.0.0

  restore-cursor@4.0.0:
    dependencies:
      onetime: 5.1.2
      signal-exit: 3.0.7

  restore-cursor@5.1.0:
    dependencies:
      onetime: 7.0.0
      signal-exit: 4.1.0

  reusify@1.1.0: {}

  rfdc@1.4.1: {}

  router@2.2.0:
    dependencies:
      debug: 4.4.1
      depd: 2.0.0
      is-promise: 4.0.0
      parseurl: 1.3.3
      path-to-regexp: 8.2.0
    transitivePeerDependencies:
      - supports-color

  run-applescript@7.0.0: {}

  run-parallel@1.2.0:
    dependencies:
      queue-microtask: 1.2.3

  safe-array-concat@1.1.3:
    dependencies:
      call-bind: 1.0.8
      call-bound: 1.0.4
      get-intrinsic: 1.3.0
      has-symbols: 1.1.0
      isarray: 2.0.5

  safe-buffer@5.2.1: {}

  safe-push-apply@1.0.0:
    dependencies:
      es-errors: 1.3.0
      isarray: 2.0.5

  safe-regex-test@1.1.0:
    dependencies:
      call-bound: 1.0.4
      es-errors: 1.3.0
      is-regex: 1.2.1

  safer-buffer@2.1.2: {}

  scheduler@0.23.2:
    dependencies:
      loose-envify: 1.4.0

  scheduler@0.25.0: {}

  scheduler@0.26.0: {}

  selderee@0.11.0:
    dependencies:
      parseley: 0.12.1

  semver@6.3.1: {}

  semver@7.7.2: {}

  send@1.2.0:
    dependencies:
      debug: 4.4.1
      encodeurl: 2.0.0
      escape-html: 1.0.3
      etag: 1.8.1
      fresh: 2.0.0
      http-errors: 2.0.0
      mime-types: 3.0.1
      ms: 2.1.3
      on-finished: 2.4.1
      range-parser: 1.2.1
      statuses: 2.0.2
    transitivePeerDependencies:
      - supports-color

  serve-static@2.2.0:
    dependencies:
      encodeurl: 2.0.0
      escape-html: 1.0.3
      parseurl: 1.3.3
      send: 1.2.0
    transitivePeerDependencies:
      - supports-color

  set-function-length@1.2.2:
    dependencies:
      define-data-property: 1.1.4
      es-errors: 1.3.0
      function-bind: 1.1.2
      get-intrinsic: 1.3.0
      gopd: 1.2.0
      has-property-descriptors: 1.0.2

  set-function-name@2.0.2:
    dependencies:
      define-data-property: 1.1.4
      es-errors: 1.3.0
      functions-have-names: 1.2.3
      has-property-descriptors: 1.0.2

  set-proto@1.0.0:
    dependencies:
      dunder-proto: 1.0.1
      es-errors: 1.3.0
      es-object-atoms: 1.1.1

  setprototypeof@1.2.0: {}

  sharp@0.34.2:
    dependencies:
      color: 4.2.3
      detect-libc: 2.0.4
      semver: 7.7.2
    optionalDependencies:
      '@img/sharp-darwin-arm64': 0.34.2
      '@img/sharp-darwin-x64': 0.34.2
      '@img/sharp-libvips-darwin-arm64': 1.1.0
      '@img/sharp-libvips-darwin-x64': 1.1.0
      '@img/sharp-libvips-linux-arm': 1.1.0
      '@img/sharp-libvips-linux-arm64': 1.1.0
      '@img/sharp-libvips-linux-ppc64': 1.1.0
      '@img/sharp-libvips-linux-s390x': 1.1.0
      '@img/sharp-libvips-linux-x64': 1.1.0
      '@img/sharp-libvips-linuxmusl-arm64': 1.1.0
      '@img/sharp-libvips-linuxmusl-x64': 1.1.0
      '@img/sharp-linux-arm': 0.34.2
      '@img/sharp-linux-arm64': 0.34.2
      '@img/sharp-linux-s390x': 0.34.2
      '@img/sharp-linux-x64': 0.34.2
      '@img/sharp-linuxmusl-arm64': 0.34.2
      '@img/sharp-linuxmusl-x64': 0.34.2
      '@img/sharp-wasm32': 0.34.2
      '@img/sharp-win32-arm64': 0.34.2
      '@img/sharp-win32-ia32': 0.34.2
      '@img/sharp-win32-x64': 0.34.2
    optional: true

  shebang-command@2.0.0:
    dependencies:
      shebang-regex: 3.0.0

  shebang-regex@3.0.0: {}

  shell-quote@1.8.3: {}

  shimmer@1.2.1: {}

  side-channel-list@1.0.0:
    dependencies:
      es-errors: 1.3.0
      object-inspect: 1.13.4

  side-channel-map@1.0.1:
    dependencies:
      call-bound: 1.0.4
      es-errors: 1.3.0
      get-intrinsic: 1.3.0
      object-inspect: 1.13.4

  side-channel-weakmap@1.0.2:
    dependencies:
      call-bound: 1.0.4
      es-errors: 1.3.0
      get-intrinsic: 1.3.0
      object-inspect: 1.13.4
      side-channel-map: 1.0.1

  side-channel@1.1.0:
    dependencies:
      es-errors: 1.3.0
      object-inspect: 1.13.4
      side-channel-list: 1.0.0
      side-channel-map: 1.0.1
      side-channel-weakmap: 1.0.2

  signal-exit@3.0.7: {}

  signal-exit@4.1.0: {}

  simple-git@3.28.0:
    dependencies:
      '@kwsites/file-exists': 1.1.1
      '@kwsites/promise-deferred': 1.1.1
      debug: 4.4.1
    transitivePeerDependencies:
      - supports-color

  simple-swizzle@0.2.2:
    dependencies:
      is-arrayish: 0.3.2
    optional: true

  slice-ansi@5.0.0:
    dependencies:
      ansi-styles: 6.2.1
      is-fullwidth-code-point: 4.0.0

  slice-ansi@7.1.0:
    dependencies:
      ansi-styles: 6.2.1
      is-fullwidth-code-point: 5.0.0

  sonner@2.0.6(react-dom@19.0.0(react@19.0.0))(react@19.0.0):
    dependencies:
      react: 19.0.0
      react-dom: 19.0.0(react@19.0.0)

  source-map-js@1.2.1: {}

  spdx-correct@3.2.0:
    dependencies:
      spdx-expression-parse: 3.0.1
      spdx-license-ids: 3.0.21

  spdx-exceptions@2.5.0: {}

  spdx-expression-parse@3.0.1:
    dependencies:
      spdx-exceptions: 2.5.0
      spdx-license-ids: 3.0.21

  spdx-license-ids@3.0.21: {}

  stable-hash@0.0.5: {}

  stack-utils@2.0.6:
    dependencies:
      escape-string-regexp: 2.0.0

  statuses@2.0.1: {}

  statuses@2.0.2: {}

  stop-iteration-iterator@1.1.0:
    dependencies:
      es-errors: 1.3.0
      internal-slot: 1.1.0

  streamsearch@1.1.0: {}

  string-argv@0.3.2: {}

  string-width@4.2.3:
    dependencies:
      emoji-regex: 8.0.0
      is-fullwidth-code-point: 3.0.0
      strip-ansi: 6.0.1

  string-width@5.1.2:
    dependencies:
      eastasianwidth: 0.2.0
      emoji-regex: 9.2.2
      strip-ansi: 7.1.0

  string-width@7.2.0:
    dependencies:
      emoji-regex: 10.4.0
      get-east-asian-width: 1.3.0
      strip-ansi: 7.1.0

  string.prototype.includes@2.0.1:
    dependencies:
      call-bind: 1.0.8
      define-properties: 1.2.1
      es-abstract: 1.24.0

  string.prototype.matchall@4.0.12:
    dependencies:
      call-bind: 1.0.8
      call-bound: 1.0.4
      define-properties: 1.2.1
      es-abstract: 1.24.0
      es-errors: 1.3.0
      es-object-atoms: 1.1.1
      get-intrinsic: 1.3.0
      gopd: 1.2.0
      has-symbols: 1.1.0
      internal-slot: 1.1.0
      regexp.prototype.flags: 1.5.4
      set-function-name: 2.0.2
      side-channel: 1.1.0

  string.prototype.repeat@1.0.0:
    dependencies:
      define-properties: 1.2.1
      es-abstract: 1.24.0

  string.prototype.trim@1.2.10:
    dependencies:
      call-bind: 1.0.8
      call-bound: 1.0.4
      define-data-property: 1.1.4
      define-properties: 1.2.1
      es-abstract: 1.24.0
      es-object-atoms: 1.1.1
      has-property-descriptors: 1.0.2

  string.prototype.trimend@1.0.9:
    dependencies:
      call-bind: 1.0.8
      call-bound: 1.0.4
      define-properties: 1.2.1
      es-object-atoms: 1.1.1

  string.prototype.trimstart@1.0.8:
    dependencies:
      call-bind: 1.0.8
      define-properties: 1.2.1
      es-object-atoms: 1.1.1

  strip-ansi@6.0.1:
    dependencies:
      ansi-regex: 5.0.1

  strip-ansi@7.1.0:
    dependencies:
      ansi-regex: 6.1.0

  strip-bom@3.0.0: {}

  strip-final-newline@3.0.0: {}

  strip-json-comments@2.0.1: {}

  strip-json-comments@3.1.1: {}

  stubborn-fs@1.2.5: {}

  styled-jsx@5.1.6(react@19.0.0):
    dependencies:
      client-only: 0.0.1
      react: 19.0.0

  sucrase@3.35.0:
    dependencies:
      '@jridgewell/gen-mapping': 0.3.12
      commander: 4.1.1
      glob: 10.4.5
      lines-and-columns: 1.2.4
      mz: 2.7.0
      pirates: 4.0.7
      ts-interface-checker: 0.1.13

<<<<<<< HEAD
  supabase@2.33.9:
=======
  supabase@2.33.7:
>>>>>>> dbb59d43
    dependencies:
      bin-links: 5.0.0
      https-proxy-agent: 7.0.6
      node-fetch: 3.3.2
      tar: 7.4.3
    transitivePeerDependencies:
      - supports-color

  supports-color@7.2.0:
    dependencies:
      has-flag: 4.0.0

  supports-color@8.1.1:
    dependencies:
      has-flag: 4.0.0

  supports-hyperlinks@2.3.0:
    dependencies:
      has-flag: 4.0.0
      supports-color: 7.2.0

  supports-preserve-symlinks-flag@1.0.0: {}

  tailwind-merge@2.6.0: {}

  tailwindcss-animate@1.0.7(tailwindcss@3.4.17):
    dependencies:
      tailwindcss: 3.4.17

  tailwindcss@3.4.17:
    dependencies:
      '@alloc/quick-lru': 5.2.0
      arg: 5.0.2
      chokidar: 3.6.0
      didyoumean: 1.2.2
      dlv: 1.1.3
      fast-glob: 3.3.3
      glob-parent: 6.0.2
      is-glob: 4.0.3
      jiti: 1.21.7
      lilconfig: 3.1.3
      micromatch: 4.0.8
      normalize-path: 3.0.0
      object-hash: 3.0.0
      picocolors: 1.1.1
      postcss: 8.4.49
      postcss-import: 15.1.0(postcss@8.4.49)
      postcss-js: 4.0.1(postcss@8.4.49)
      postcss-load-config: 4.0.2(postcss@8.4.49)
      postcss-nested: 6.2.0(postcss@8.4.49)
      postcss-selector-parser: 6.1.2
      resolve: 1.22.10
      sucrase: 3.35.0
    transitivePeerDependencies:
      - ts-node

  tar@7.4.3:
    dependencies:
      '@isaacs/fs-minipass': 4.0.1
      chownr: 3.0.0
      minipass: 7.1.2
      minizlib: 3.0.2
      mkdirp: 3.0.1
      yallist: 5.0.0

  terminal-link@3.0.0:
    dependencies:
      ansi-escapes: 5.0.0
      supports-hyperlinks: 2.3.0

  thenify-all@1.6.0:
    dependencies:
      thenify: 3.3.1

  thenify@3.3.1:
    dependencies:
      any-promise: 1.3.0

  tinycolor2@1.6.0: {}

  tinyglobby@0.2.14:
    dependencies:
      fdir: 6.4.6(picomatch@4.0.2)
      picomatch: 4.0.2

  tinygradient@1.1.5:
    dependencies:
      '@types/tinycolor2': 1.4.6
      tinycolor2: 1.6.0

  to-regex-range@5.0.1:
    dependencies:
      is-number: 7.0.0

  to-rotated@1.0.0: {}

  toidentifier@1.0.1: {}

  tr46@0.0.3: {}

  ts-api-utils@2.1.0(typescript@5.7.2):
    dependencies:
      typescript: 5.7.2

  ts-interface-checker@0.1.13: {}

  tsconfig-paths@3.15.0:
    dependencies:
      '@types/json5': 0.0.29
      json5: 1.0.2
      minimist: 1.2.8
      strip-bom: 3.0.0

  tslib@2.8.1: {}

  type-check@0.4.0:
    dependencies:
      prelude-ls: 1.2.1

  type-fest@1.4.0: {}

  type-fest@2.19.0: {}

  type-fest@4.41.0: {}

  type-is@2.0.1:
    dependencies:
      content-type: 1.0.5
      media-typer: 1.1.0
      mime-types: 3.0.1

  typed-array-buffer@1.0.3:
    dependencies:
      call-bound: 1.0.4
      es-errors: 1.3.0
      is-typed-array: 1.1.15

  typed-array-byte-length@1.0.3:
    dependencies:
      call-bind: 1.0.8
      for-each: 0.3.5
      gopd: 1.2.0
      has-proto: 1.2.0
      is-typed-array: 1.1.15

  typed-array-byte-offset@1.0.4:
    dependencies:
      available-typed-arrays: 1.0.7
      call-bind: 1.0.8
      for-each: 0.3.5
      gopd: 1.2.0
      has-proto: 1.2.0
      is-typed-array: 1.1.15
      reflect.getprototypeof: 1.0.10

  typed-array-length@1.0.7:
    dependencies:
      call-bind: 1.0.8
      for-each: 0.3.5
      gopd: 1.2.0
      is-typed-array: 1.1.15
      possible-typed-array-names: 1.1.0
      reflect.getprototypeof: 1.0.10

  typescript@5.7.2: {}

  unbox-primitive@1.1.0:
    dependencies:
      call-bound: 1.0.4
      has-bigints: 1.1.0
      has-symbols: 1.1.0
      which-boxed-primitive: 1.1.1

  undici-types@6.20.0: {}

  undici@7.13.0: {}

  unicorn-magic@0.1.0: {}

  unpipe@1.0.0: {}

  unrs-resolver@1.11.0:
    dependencies:
      napi-postinstall: 0.3.0
    optionalDependencies:
      '@unrs/resolver-binding-android-arm-eabi': 1.11.0
      '@unrs/resolver-binding-android-arm64': 1.11.0
      '@unrs/resolver-binding-darwin-arm64': 1.11.0
      '@unrs/resolver-binding-darwin-x64': 1.11.0
      '@unrs/resolver-binding-freebsd-x64': 1.11.0
      '@unrs/resolver-binding-linux-arm-gnueabihf': 1.11.0
      '@unrs/resolver-binding-linux-arm-musleabihf': 1.11.0
      '@unrs/resolver-binding-linux-arm64-gnu': 1.11.0
      '@unrs/resolver-binding-linux-arm64-musl': 1.11.0
      '@unrs/resolver-binding-linux-ppc64-gnu': 1.11.0
      '@unrs/resolver-binding-linux-riscv64-gnu': 1.11.0
      '@unrs/resolver-binding-linux-riscv64-musl': 1.11.0
      '@unrs/resolver-binding-linux-s390x-gnu': 1.11.0
      '@unrs/resolver-binding-linux-x64-gnu': 1.11.0
      '@unrs/resolver-binding-linux-x64-musl': 1.11.0
      '@unrs/resolver-binding-wasm32-wasi': 1.11.0
      '@unrs/resolver-binding-win32-arm64-msvc': 1.11.0
      '@unrs/resolver-binding-win32-ia32-msvc': 1.11.0
      '@unrs/resolver-binding-win32-x64-msvc': 1.11.0

  update-browserslist-db@1.1.3(browserslist@4.25.1):
    dependencies:
      browserslist: 4.25.1
      escalade: 3.2.0
      picocolors: 1.1.1

  update-notifier@7.3.1:
    dependencies:
      boxen: 8.0.1
      chalk: 5.4.1
      configstore: 7.0.0
      is-in-ci: 1.0.0
      is-installed-globally: 1.0.0
      is-npm: 6.0.0
      latest-version: 9.0.0
      pupa: 3.1.0
      semver: 7.7.2
      xdg-basedir: 5.1.0

  uri-js@4.4.1:
    dependencies:
      punycode: 2.3.1

  use-callback-ref@1.3.3(@types/react@19.1.8)(react@19.0.0):
    dependencies:
      react: 19.0.0
      tslib: 2.8.1
    optionalDependencies:
      '@types/react': 19.1.8

  use-intl@4.3.4(react@19.0.0):
    dependencies:
      '@formatjs/fast-memoize': 2.2.7
      '@schummar/icu-type-parser': 1.21.5
      intl-messageformat: 10.7.16
      react: 19.0.0

  use-sidecar@1.1.3(@types/react@19.1.8)(react@19.0.0):
    dependencies:
      detect-node-es: 1.1.0
      react: 19.0.0
      tslib: 2.8.1
    optionalDependencies:
      '@types/react': 19.1.8

  use-sync-external-store@1.5.0(react@19.0.0):
    dependencies:
      react: 19.0.0

  util-deprecate@1.0.2: {}

  uuid@11.1.0: {}

  uuid@9.0.1: {}

  validate-npm-package-license@3.0.4:
    dependencies:
      spdx-correct: 3.2.0
      spdx-expression-parse: 3.0.1

  vary@1.1.2: {}

  web-streams-polyfill@3.3.3: {}

  webidl-conversions@3.0.1: {}

  whatwg-url@5.0.0:
    dependencies:
      tr46: 0.0.3
      webidl-conversions: 3.0.1

  when-exit@2.1.4: {}

  which-boxed-primitive@1.1.1:
    dependencies:
      is-bigint: 1.1.0
      is-boolean-object: 1.2.2
      is-number-object: 1.1.1
      is-string: 1.1.1
      is-symbol: 1.1.1

  which-builtin-type@1.2.1:
    dependencies:
      call-bound: 1.0.4
      function.prototype.name: 1.1.8
      has-tostringtag: 1.0.2
      is-async-function: 2.1.1
      is-date-object: 1.1.0
      is-finalizationregistry: 1.1.1
      is-generator-function: 1.1.0
      is-regex: 1.2.1
      is-weakref: 1.1.1
      isarray: 2.0.5
      which-boxed-primitive: 1.1.1
      which-collection: 1.0.2
      which-typed-array: 1.1.19

  which-collection@1.0.2:
    dependencies:
      is-map: 2.0.3
      is-set: 2.0.3
      is-weakmap: 2.0.2
      is-weakset: 2.0.4

  which-typed-array@1.1.19:
    dependencies:
      available-typed-arrays: 1.0.7
      call-bind: 1.0.8
      call-bound: 1.0.4
      for-each: 0.3.5
      get-proto: 1.0.1
      gopd: 1.2.0
      has-tostringtag: 1.0.2

  which@2.0.2:
    dependencies:
      isexe: 2.0.0

  widest-line@4.0.1:
    dependencies:
      string-width: 5.1.2

  widest-line@5.0.0:
    dependencies:
      string-width: 7.2.0

  window-size@1.1.1:
    dependencies:
      define-property: 1.0.0
      is-number: 3.0.0

  word-wrap@1.2.5: {}

  wrap-ansi@7.0.0:
    dependencies:
      ansi-styles: 4.3.0
      string-width: 4.2.3
      strip-ansi: 6.0.1

  wrap-ansi@8.1.0:
    dependencies:
      ansi-styles: 6.2.1
      string-width: 5.1.2
      strip-ansi: 7.1.0

  wrap-ansi@9.0.0:
    dependencies:
      ansi-styles: 6.2.1
      string-width: 7.2.0
      strip-ansi: 7.1.0

  wrappy@1.0.2: {}

  write-file-atomic@6.0.0:
    dependencies:
      imurmurhash: 0.1.4
      signal-exit: 4.1.0

  ws@8.18.3: {}

  wsl-utils@0.1.0:
    dependencies:
      is-wsl: 3.1.0

  xdg-basedir@5.1.0: {}

  y18n@5.0.8: {}

  yallist@5.0.0: {}

  yaml@2.8.0: {}

  yargs-parser@21.1.1: {}

  yargs@17.7.2:
    dependencies:
      cliui: 8.0.1
      escalade: 3.2.0
      get-caller-file: 2.0.5
      require-directory: 2.1.1
      string-width: 4.2.3
      y18n: 5.0.8
      yargs-parser: 21.1.1

  yocto-queue@0.1.0: {}

  yoga-layout@3.2.1: {}

  zod-to-json-schema@3.24.6(zod@3.25.74):
    dependencies:
      zod: 3.25.74

  zod@3.25.74: {}

  zustand@5.0.6(@types/react@19.1.8)(react@19.0.0)(use-sync-external-store@1.5.0(react@19.0.0)):
    optionalDependencies:
      '@types/react': 19.1.8
      react: 19.0.0
      use-sync-external-store: 1.5.0(react@19.0.0)<|MERGE_RESOLUTION|>--- conflicted
+++ resolved
@@ -8,11 +8,6 @@
 
   .:
     dependencies:
-<<<<<<< HEAD
-      '@google/gemini-cli':
-        specifier: ^0.1.15
-        version: 0.1.16(@modelcontextprotocol/sdk@1.17.1)(@types/react@19.1.8)
-=======
       '@dnd-kit/core':
         specifier: ^6.3.1
         version: 6.3.1(react-dom@19.0.0(react@19.0.0))(react@19.0.0)
@@ -27,8 +22,7 @@
         version: 3.2.2(react@19.0.0)
       '@google/gemini-cli':
         specifier: ^0.1.15
-        version: 0.1.15(@modelcontextprotocol/sdk@1.17.1)(@types/react@19.1.8)
->>>>>>> dbb59d43
+        version: 0.1.16(@modelcontextprotocol/sdk@1.17.1)(@types/react@19.1.8)
       '@hookform/resolvers':
         specifier: ^5.1.1
         version: 5.1.1(react-hook-form@7.60.0(react@19.0.0))
@@ -104,6 +98,9 @@
       '@supabase/supabase-js':
         specifier: latest
         version: 2.50.3
+      '@tanstack/react-query':
+        specifier: ^5.84.1
+        version: 5.84.1(react@19.0.0)
       autoprefixer:
         specifier: 10.4.20
         version: 10.4.20(postcss@8.4.49)
@@ -164,12 +161,9 @@
       resend:
         specifier: ^4.6.0
         version: 4.6.0(react-dom@19.0.0(react@19.0.0))(react@19.0.0)
-<<<<<<< HEAD
-=======
       sonner:
         specifier: ^2.0.6
-        version: 2.0.6(react-dom@19.0.0(react@19.0.0))(react@19.0.0)
->>>>>>> dbb59d43
+        version: 2.0.7(react-dom@19.0.0(react@19.0.0))(react@19.0.0)
       uuid:
         specifier: ^11.1.0
         version: 11.1.0
@@ -230,11 +224,7 @@
         version: 0.6.13(prettier@3.6.2)
       supabase:
         specifier: ^2.33.7
-<<<<<<< HEAD
         version: 2.33.9
-=======
-        version: 2.33.7
->>>>>>> dbb59d43
       tailwind-merge:
         specifier: ^2.6.0
         version: 2.6.0
@@ -266,8 +256,6 @@
     resolution: {integrity: sha512-D2hP9eA+Sqx1kBZgzxZh0y1trbuU+JoDkiEwqhQ36nodYqJwyEIhPSdMNd7lOm/4io72luTPWH20Yda0xOuUow==}
     engines: {node: '>=6.9.0'}
 
-<<<<<<< HEAD
-=======
   '@date-fns/tz@1.3.1':
     resolution: {integrity: sha512-LnBOyuj+piItX/D5BWBSckBsuZyOt7Jg2obGNiObq7qjl1A2/8F+i4RS8/MmkSdnw6hOe6afrJLCWrUWZw5Mlw==}
 
@@ -299,7 +287,6 @@
     peerDependencies:
       react: '>=16.8.0'
 
->>>>>>> dbb59d43
   '@emnapi/core@1.4.3':
     resolution: {integrity: sha512-4m62DuCE07lw01soJwPiBGC0nAww0Q+RY70VZ+n49yDIO13yyinhbWCeNnaob0lakDtWQzSdtNWzJeOJt2ma+g==}
 
@@ -384,21 +371,12 @@
   '@formatjs/intl-localematcher@0.6.1':
     resolution: {integrity: sha512-ePEgLgVCqi2BBFnTMWPfIghu6FkbZnnBVhO2sSxvLfrdFw7wCHAHiDoM2h4NRgjbaY7+B7HgOLZGkK187pZTZg==}
 
-<<<<<<< HEAD
   '@google/gemini-cli-core@0.1.16':
     resolution: {integrity: sha512-4vt6tprtZ0Z3TgxpW191CN98gQVZmHMsXaUMi0dHXbSnXdLtOZ//C8Y1E7CoBJPDGttLAIGkWJXPHEJtnFp0Aw==}
     engines: {node: '>=20'}
 
   '@google/gemini-cli@0.1.16':
     resolution: {integrity: sha512-214HpIY+3WzQM6OLgu9bnSpx41UNC4uZ2VcexvG8NgNOlfUppIpXLFh2Hz/s8GGoqMu7AptTEGbZjRlHUjk5Yg==}
-=======
-  '@google/gemini-cli-core@0.1.15':
-    resolution: {integrity: sha512-GCio1JobljxpnXy+nUqA7DSwIumItaJGdaUmiXaQHJjA+swjEIETb93pwAQquhXVa9XhUyHcfpp6/8PCUQaVQg==}
-    engines: {node: '>=20'}
-
-  '@google/gemini-cli@0.1.15':
-    resolution: {integrity: sha512-5Prt6sK/pZUcNWumFc8pDUE/Wweksqt/BVnbKYnSRNpvjsbbVq23JKCEzRNOH1LzcbL2cw+vu6gpIiUn9liKug==}
->>>>>>> dbb59d43
     engines: {node: '>=20'}
     hasBin: true
 
@@ -1478,6 +1456,14 @@
 
   '@swc/helpers@0.5.15':
     resolution: {integrity: sha512-JQ5TuMi45Owi4/BIMAJBoSQoOJu12oOk/gADqlcUL9JEdHB8vyjUSsxqeNXnmXHjYKMi2WcYtezGEEhqUI/E2g==}
+
+  '@tanstack/query-core@5.83.1':
+    resolution: {integrity: sha512-OG69LQgT7jSp+5pPuCfzltq/+7l2xoweggjme9vlbCPa/d7D7zaqv5vN/S82SzSYZ4EDLTxNO1PWrv49RAS64Q==}
+
+  '@tanstack/react-query@5.84.1':
+    resolution: {integrity: sha512-zo7EUygcWJMQfFNWDSG7CBhy8irje/XY0RDVKKV4IQJAysb+ZJkkJPcnQi+KboyGUgT+SQebRFoTqLuTtfoDLw==}
+    peerDependencies:
+      react: ^18 || ^19
 
   '@tybys/wasm-util@0.9.0':
     resolution: {integrity: sha512-6+7nlbMVX/PVDCwaIQ8nTOPveOcFLSt8GcXdx8hD0bt39uWxYT88uXzqTd4fTvqta7oeUJqudepapKNt2DYJFw==}
@@ -3946,8 +3932,8 @@
     resolution: {integrity: sha512-bSiSngZ/jWeX93BqeIAbImyTbEihizcwNjFoRUIY/T1wWQsfsm2Vw1agPKylXvQTU7iASGdHhyqRlqQzfz+Htg==}
     engines: {node: '>=18'}
 
-  sonner@2.0.6:
-    resolution: {integrity: sha512-yHFhk8T/DK3YxjFQXIrcHT1rGEeTLliVzWbO0xN8GberVun2RiBnxAjXAYpZrqwEVHBG9asI/Li8TAAhN9m59Q==}
+  sonner@2.0.7:
+    resolution: {integrity: sha512-W6ZN4p58k8aDKA4XPcx2hpIQXBRAgyiWVkYhT7CvK6D3iAu7xjvVyhQHg2/iaKJZ1XVJ4r7XuwGL+WGEK37i9w==}
     peerDependencies:
       react: ^18.0.0 || ^19.0.0 || ^19.0.0-rc
       react-dom: ^18.0.0 || ^19.0.0 || ^19.0.0-rc
@@ -4075,13 +4061,8 @@
     engines: {node: '>=16 || 14 >=14.17'}
     hasBin: true
 
-<<<<<<< HEAD
   supabase@2.33.9:
     resolution: {integrity: sha512-bjCdzcAzbzmPn5B4FNjsAE32aHDgCHtHngj0eDZdZ1+tVbH1/4TwGeZWy41JeiraNx5VPMG+BUOG2VNBXXcXEA==}
-=======
-  supabase@2.33.7:
-    resolution: {integrity: sha512-hsGj299gLFoaSRd2mh2FZ0RwXnf7vTtCsr1/F0Rv8m/rXm1Bohlsfiv0l/oYLfLh8eNXcMzROwRE/5FyAVTDDQ==}
->>>>>>> dbb59d43
     engines: {npm: '>=8'}
     hasBin: true
 
@@ -4454,8 +4435,6 @@
 
   '@babel/helper-validator-identifier@7.27.1': {}
 
-<<<<<<< HEAD
-=======
   '@date-fns/tz@1.3.1': {}
 
   '@dnd-kit/accessibility@3.1.1(react@19.0.0)':
@@ -4490,7 +4469,6 @@
       react: 19.0.0
       tslib: 2.8.1
 
->>>>>>> dbb59d43
   '@emnapi/core@1.4.3':
     dependencies:
       '@emnapi/wasi-threads': 1.0.2
@@ -4602,11 +4580,7 @@
     dependencies:
       tslib: 2.8.1
 
-<<<<<<< HEAD
   '@google/gemini-cli-core@0.1.16':
-=======
-  '@google/gemini-cli-core@0.1.15':
->>>>>>> dbb59d43
     dependencies:
       '@google/genai': 1.9.0(@modelcontextprotocol/sdk@1.17.1)
       '@modelcontextprotocol/sdk': 1.17.1
@@ -4627,10 +4601,7 @@
       html-to-text: 9.0.5
       https-proxy-agent: 7.0.6
       ignore: 7.0.5
-<<<<<<< HEAD
       marked: 15.0.12
-=======
->>>>>>> dbb59d43
       micromatch: 4.0.8
       open: 10.2.0
       shell-quote: 1.8.3
@@ -4643,78 +4614,6 @@
       - encoding
       - supports-color
       - utf-8-validate
-<<<<<<< HEAD
-=======
-
-  '@google/gemini-cli@0.1.15(@modelcontextprotocol/sdk@1.17.1)(@types/react@19.1.8)':
-    dependencies:
-      '@google/gemini-cli-core': 0.1.15
-      '@google/genai': 1.9.0(@modelcontextprotocol/sdk@1.17.1)
-      '@iarna/toml': 2.2.5
-      '@types/update-notifier': 6.0.8
-      command-exists: 1.2.9
-      diff: 7.0.0
-      dotenv: 17.2.1
-      glob: 10.4.5
-      highlight.js: 11.11.1
-      ink: 6.1.0(@types/react@19.1.8)(react@19.1.1)
-      ink-big-text: 2.0.0(ink@6.1.0(@types/react@19.1.8)(react@19.0.0))(react@19.1.1)
-      ink-gradient: 3.0.0(ink@6.1.0(@types/react@19.1.8)(react@19.0.0))
-      ink-link: 4.1.0(ink@6.1.0(@types/react@19.1.8)(react@19.0.0))
-      ink-select-input: 6.2.0(ink@6.1.0(@types/react@19.1.8)(react@19.0.0))(react@19.1.1)
-      ink-spinner: 5.0.0(ink@6.1.0(@types/react@19.1.8)(react@19.0.0))(react@19.1.1)
-      lowlight: 3.3.0
-      mime-types: 3.0.1
-      open: 10.2.0
-      react: 19.1.1
-      read-package-up: 11.0.0
-      shell-quote: 1.8.3
-      string-width: 7.2.0
-      strip-ansi: 7.1.0
-      strip-json-comments: 3.1.1
-      update-notifier: 7.3.1
-      yargs: 17.7.2
-      zod: 3.25.74
-    transitivePeerDependencies:
-      - '@modelcontextprotocol/sdk'
-      - '@types/react'
-      - bufferutil
-      - encoding
-      - react-devtools-core
-      - supports-color
-      - utf-8-validate
-
-  '@google/genai@1.9.0(@modelcontextprotocol/sdk@1.17.1)':
-    dependencies:
-      google-auth-library: 9.15.1
-      ws: 8.18.3
-    optionalDependencies:
-      '@modelcontextprotocol/sdk': 1.17.1
-    transitivePeerDependencies:
-      - bufferutil
-      - encoding
-      - supports-color
-      - utf-8-validate
-
-  '@grpc/grpc-js@1.13.4':
-    dependencies:
-      '@grpc/proto-loader': 0.7.15
-      '@js-sdsl/ordered-map': 4.4.2
-
-  '@grpc/proto-loader@0.7.15':
-    dependencies:
-      lodash.camelcase: 4.3.0
-      long: 5.3.2
-      protobufjs: 7.5.3
-      yargs: 17.7.2
-
-  '@hookform/resolvers@5.1.1(react-hook-form@7.60.0(react@19.0.0))':
-    dependencies:
-      '@standard-schema/utils': 0.3.0
-      react-hook-form: 7.60.0(react@19.0.0)
-
-  '@humanfs/core@0.19.1': {}
->>>>>>> dbb59d43
 
   '@google/gemini-cli@0.1.16(@modelcontextprotocol/sdk@1.17.1)(@types/react@19.1.8)':
     dependencies:
@@ -4798,8 +4697,6 @@
 
   '@iarna/toml@2.2.5': {}
 
-  '@iarna/toml@2.2.5': {}
-
   '@img/sharp-darwin-arm64@0.34.2':
     optionalDependencies:
       '@img/sharp-libvips-darwin-arm64': 1.1.0
@@ -5891,6 +5788,13 @@
   '@swc/helpers@0.5.15':
     dependencies:
       tslib: 2.8.1
+
+  '@tanstack/query-core@5.83.1': {}
+
+  '@tanstack/react-query@5.84.1(react@19.0.0)':
+    dependencies:
+      '@tanstack/query-core': 5.83.1
+      react: 19.0.0
 
   '@tybys/wasm-util@0.9.0':
     dependencies:
@@ -7016,47 +6920,6 @@
   express-rate-limit@7.5.1(express@5.1.0):
     dependencies:
       express: 5.1.0
-<<<<<<< HEAD
-=======
-
-  express@5.1.0:
-    dependencies:
-      accepts: 2.0.0
-      body-parser: 2.2.0
-      content-disposition: 1.0.0
-      content-type: 1.0.5
-      cookie: 0.7.2
-      cookie-signature: 1.2.2
-      debug: 4.4.1
-      encodeurl: 2.0.0
-      escape-html: 1.0.3
-      etag: 1.8.1
-      finalhandler: 2.1.0
-      fresh: 2.0.0
-      http-errors: 2.0.0
-      merge-descriptors: 2.0.0
-      mime-types: 3.0.1
-      on-finished: 2.4.1
-      once: 1.4.0
-      parseurl: 1.3.3
-      proxy-addr: 2.0.7
-      qs: 6.14.0
-      range-parser: 1.2.1
-      router: 2.2.0
-      send: 1.2.0
-      serve-static: 2.2.0
-      statuses: 2.0.2
-      type-is: 2.0.1
-      vary: 1.1.2
-    transitivePeerDependencies:
-      - supports-color
-
-  extend@3.0.2: {}
-
-  fast-deep-equal@2.0.1: {}
-
-  fast-deep-equal@3.1.3: {}
->>>>>>> dbb59d43
 
   express@5.1.0:
     dependencies:
@@ -8613,7 +8476,7 @@
       ansi-styles: 6.2.1
       is-fullwidth-code-point: 5.0.0
 
-  sonner@2.0.6(react-dom@19.0.0(react@19.0.0))(react@19.0.0):
+  sonner@2.0.7(react-dom@19.0.0(react@19.0.0))(react@19.0.0):
     dependencies:
       react: 19.0.0
       react-dom: 19.0.0(react@19.0.0)
@@ -8754,11 +8617,7 @@
       pirates: 4.0.7
       ts-interface-checker: 0.1.13
 
-<<<<<<< HEAD
   supabase@2.33.9:
-=======
-  supabase@2.33.7:
->>>>>>> dbb59d43
     dependencies:
       bin-links: 5.0.0
       https-proxy-agent: 7.0.6
