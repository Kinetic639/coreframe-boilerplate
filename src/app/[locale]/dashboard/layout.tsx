import AppSidebar from "@/components/Dashboard/sidebar/AppSidebar";
import Loader from "@/components/ui/Loader";
import { SidebarProvider } from "@/components/ui/sidebar";
import { redirect } from "@/i18n/navigation";
import { loadAppContextServer } from "@/lib/api/load-app-context-server";
import { loadUserContextServer } from "@/lib/api/load-user-context-server";
import { getSidebarStateServer } from "@/lib/cookies/get-sidebar-state-server";
import { UserInitProvider } from "@/lib/providers/user-init-provider";
import { AppInitProvider } from "@/lib/providers/app-init-provider";
import { QueryClientProvider } from "@/lib/providers/query-client-provider";
import { getLocale } from "next-intl/server";
import { Suspense } from "react";
import DashboardHeader from "@/components/Dashboard/header/DashboardHeader";

function hexToRgb(hex: string): string {
  const match = hex.match(/^#?([a-f\d]{2})([a-f\d]{2})([a-f\d]{2})$/i);
  if (!match) return "0,0,0";
  const [, r, g, b] = match;
  return `${parseInt(r, 16)}, ${parseInt(g, 16)}, ${parseInt(b, 16)}`;
}

export default async function Layout({ children }: { children: React.ReactNode }) {
  const userContext = await loadUserContextServer();
  const appContext = await loadAppContextServer();
  const sidebarState = await getSidebarStateServer(); // "collapsed" lub "expanded"
  const locale = await getLocale();

  if (!userContext || !appContext) {
    return redirect({ href: "/sign-in", locale });
  }

  const themeColor = appContext?.activeOrg?.theme_color;

  return (
    <Suspense fallback={<p>Loading</p>}>
      <SidebarProvider defaultOpen={sidebarState === "expanded"}>
<<<<<<< HEAD
        <AppInitProvider
          context={{
            activeOrg: appContext.activeOrg
              ? {
                  ...appContext.activeOrg,
                  id: appContext.activeOrg.organization_id,
                }
              : null,
            activeBranch: appContext.activeBranch
              ? {
                  ...appContext.activeBranch,
                  id: appContext.activeBranch.branch_id,
                }
              : null,
            activeOrgId: appContext.active_org_id,
            activeBranchId: appContext.active_branch_id,
            availableBranches: appContext.availableBranches.map((branch) => ({
              ...branch,
              id: branch.branch_id,
            })),
            userModules: appContext.userModules,
            location: null,
          }}
        >
          <UserInitProvider context={userContext}>
            <div
              className="flex h-screen w-full"
              style={
                {
                  "--theme-color": themeColor,
                  "--theme-color-rgb": hexToRgb(themeColor),
                  "--font-color": appContext?.activeOrg?.font_color,
                } as React.CSSProperties
              }
            >
              <div className="flex w-full flex-1">
                {/* Sidebar */}
                <div className="relative z-50">
                  <AppSidebar />
                </div>
=======
        <QueryClientProvider>
          <AppInitProvider
            context={{
              activeOrg: appContext.activeOrg,
              activeBranch: appContext.activeBranch,
              activeOrgId: appContext.active_org_id,
              activeBranchId: appContext.active_branch_id,
              availableBranches: appContext.availableBranches,
              userModules: appContext.userModules,
              location: null, // Initialize as null, can be set later via setLocation
            }}
          >
            <UserInitProvider context={userContext}>
              <div
                className="flex h-screen w-full"
                style={
                  {
                    "--theme-color": themeColor,
                    "--theme-color-rgb": hexToRgb(themeColor),
                    "--font-color": appContext?.activeOrg?.font_color,
                  } as React.CSSProperties
                }
              >
                <div className="flex w-full flex-1">
                  {/* Sidebar */}
                  <div className="relative z-50">
                    <AppSidebar />
                  </div>
>>>>>>> dbb59d43

                  {/* Main content */}
                  <div className="flex flex-1 flex-col overflow-hidden">
                    <DashboardHeader />
                    <main className="flex-1 overflow-auto bg-muted/20 px-4 py-6">
                      <Suspense fallback={<Loader />}>
                        <div>{children}</div>
                      </Suspense>
                    </main>
                  </div>
                </div>
              </div>
            </UserInitProvider>
          </AppInitProvider>
        </QueryClientProvider>
      </SidebarProvider>
    </Suspense>
  );
}<|MERGE_RESOLUTION|>--- conflicted
+++ resolved
@@ -34,48 +34,6 @@
   return (
     <Suspense fallback={<p>Loading</p>}>
       <SidebarProvider defaultOpen={sidebarState === "expanded"}>
-<<<<<<< HEAD
-        <AppInitProvider
-          context={{
-            activeOrg: appContext.activeOrg
-              ? {
-                  ...appContext.activeOrg,
-                  id: appContext.activeOrg.organization_id,
-                }
-              : null,
-            activeBranch: appContext.activeBranch
-              ? {
-                  ...appContext.activeBranch,
-                  id: appContext.activeBranch.branch_id,
-                }
-              : null,
-            activeOrgId: appContext.active_org_id,
-            activeBranchId: appContext.active_branch_id,
-            availableBranches: appContext.availableBranches.map((branch) => ({
-              ...branch,
-              id: branch.branch_id,
-            })),
-            userModules: appContext.userModules,
-            location: null,
-          }}
-        >
-          <UserInitProvider context={userContext}>
-            <div
-              className="flex h-screen w-full"
-              style={
-                {
-                  "--theme-color": themeColor,
-                  "--theme-color-rgb": hexToRgb(themeColor),
-                  "--font-color": appContext?.activeOrg?.font_color,
-                } as React.CSSProperties
-              }
-            >
-              <div className="flex w-full flex-1">
-                {/* Sidebar */}
-                <div className="relative z-50">
-                  <AppSidebar />
-                </div>
-=======
         <QueryClientProvider>
           <AppInitProvider
             context={{
@@ -104,7 +62,6 @@
                   <div className="relative z-50">
                     <AppSidebar />
                   </div>
->>>>>>> dbb59d43
 
                   {/* Main content */}
                   <div className="flex flex-1 flex-col overflow-hidden">
