import { Metadata } from "next";
import { getTranslations } from "next-intl/server";
import { Link } from "@/i18n/navigation";
import { Tabs, TabsContent, TabsList, TabsTrigger } from "@/components/ui/tabs";
import { Card, CardContent, CardDescription, CardHeader, CardTitle } from "@/components/ui/card";
import { Button } from "@/components/ui/button";
import {
  Settings,
  Package,
  MapPin,
  Archive,
  ArrowRight,
  Ruler,
  Box,
  ListChecks,
} from "lucide-react";

export async function generateMetadata(): Promise<Metadata> {
  const t = await getTranslations("modules.warehouse.items.settings");
  return {
    title: t("title"),
  };
}

export default async function WarehouseSettingsPage() {
  const t = await getTranslations("modules.warehouse.items.settings");

  return (
    <div className="container mx-auto space-y-6">
      <div className="flex items-center gap-3">
        <Settings className="h-8 w-8 text-muted-foreground" />
        <div>
          <h1 className="text-3xl font-bold tracking-tight">{t("title")}</h1>
          <p className="text-muted-foreground">
            Configure warehouse module settings and preferences
          </p>
        </div>
      </div>

      <Tabs defaultValue="general" className="space-y-4">
        <TabsList className="grid w-full grid-cols-4">
          <TabsTrigger value="general" className="flex items-center gap-2">
            <Settings className="h-4 w-4" />
            <span className="hidden sm:inline">{t("general.title")}</span>
          </TabsTrigger>
          <TabsTrigger value="products" className="flex items-center gap-2">
            <Package className="h-4 w-4" />
            <span className="hidden sm:inline">{t("products.title")}</span>
          </TabsTrigger>
          <TabsTrigger value="locations" className="flex items-center gap-2">
            <MapPin className="h-4 w-4" />
            <span className="hidden sm:inline">{t("locations.title")}</span>
          </TabsTrigger>
          <TabsTrigger value="inventory" className="flex items-center gap-2">
            <Archive className="h-4 w-4" />
            <span className="hidden sm:inline">{t("inventory.title")}</span>
          </TabsTrigger>
        </TabsList>

        <TabsContent value="general" className="space-y-4">
          <Card>
            <CardHeader>
              <CardTitle>{t("general.title")}</CardTitle>
              <CardDescription>{t("general.description")}</CardDescription>
            </CardHeader>
            <CardContent>
              <p className="text-sm text-muted-foreground">
                General warehouse module settings will be displayed here.
              </p>
            </CardContent>
          </Card>
        </TabsContent>

        <TabsContent value="products" className="space-y-4">
          <Card>
            <CardHeader>
              <CardTitle>{t("products.title")}</CardTitle>
              <CardDescription>{t("products.description")}</CardDescription>
            </CardHeader>
            <CardContent className="space-y-4">
              <Card>
                <CardHeader className="flex flex-row items-center justify-between space-y-0 pb-4">
                  <div className="flex items-center gap-3">
                    <Ruler className="h-5 w-5 text-muted-foreground" />
                    <div>
                      <h3 className="font-semibold">{t("products.units")}</h3>
                      <p className="text-sm text-muted-foreground">
                        Manage units of measure for products
                      </p>
                    </div>
                  </div>
                  <Link href="/dashboard/warehouse/settings/units">
                    <Button variant="outline" size="sm">
                      Manage
                      <ArrowRight className="ml-2 h-4 w-4" />
                    </Button>
                  </Link>
                </CardHeader>
              </Card>

              <Card>
                <CardHeader className="flex flex-row items-center justify-between space-y-0 pb-4">
                  <div className="flex items-center gap-3">
                    <Box className="h-5 w-5 text-muted-foreground" />
                    <div>
                      <h3 className="font-semibold">{t("products.variants")}</h3>
                      <p className="text-sm text-muted-foreground">
                        Configure variant option groups (size, color, etc.)
                      </p>
                    </div>
                  </div>
                  <Link href="/dashboard/warehouse/settings/variant-options">
                    <Button variant="outline" size="sm">
                      Manage
                      <ArrowRight className="ml-2 h-4 w-4" />
                    </Button>
                  </Link>
                </CardHeader>
              </Card>

              <Card>
                <CardHeader className="flex flex-row items-center justify-between space-y-0 pb-4">
                  <div className="flex items-center gap-3">
<<<<<<< HEAD
                    <ListChecks className="h-5 w-5 text-muted-foreground" />
                    <div>
                      <h3 className="font-semibold">Custom Fields</h3>
                      <p className="text-sm text-muted-foreground">
                        Add custom fields for additional product information
                      </p>
                    </div>
                  </div>
                  <Link href="/dashboard/warehouse/settings/custom-fields">
=======
                    <Box className="h-5 w-5 text-muted-foreground" />
                    <div>
                      <h3 className="font-semibold">{t("products.categories")}</h3>
                      <p className="text-sm text-muted-foreground">
                        Manage product categories and hierarchies
                      </p>
                    </div>
                  </div>
                  <Link href="/dashboard/warehouse/settings/categories">
>>>>>>> 5b806208
                    <Button variant="outline" size="sm">
                      Manage
                      <ArrowRight className="ml-2 h-4 w-4" />
                    </Button>
                  </Link>
                </CardHeader>
              </Card>
<<<<<<< HEAD

              <div>
                <h3 className="mb-2 text-lg font-semibold">{t("products.categories")}</h3>
                <p className="text-sm text-muted-foreground">
                  Manage product categories and hierarchies.
                </p>
              </div>
=======
>>>>>>> 5b806208
            </CardContent>
          </Card>
        </TabsContent>

        <TabsContent value="locations" className="space-y-4">
          <Card>
            <CardHeader>
              <CardTitle>{t("locations.title")}</CardTitle>
              <CardDescription>{t("locations.description")}</CardDescription>
            </CardHeader>
            <CardContent>
              <p className="text-sm text-muted-foreground">
                Location management settings will be displayed here.
              </p>
            </CardContent>
          </Card>
        </TabsContent>

        <TabsContent value="inventory" className="space-y-4">
          <Card>
            <CardHeader>
              <CardTitle>{t("inventory.title")}</CardTitle>
              <CardDescription>{t("inventory.description")}</CardDescription>
            </CardHeader>
            <CardContent className="space-y-6">
              <div>
                <h3 className="mb-2 text-lg font-semibold">{t("inventory.adjustmentReasons")}</h3>
                <p className="text-sm text-muted-foreground">
                  Define reasons for inventory adjustments (damage, loss, etc.).
                </p>
              </div>
            </CardContent>
          </Card>
        </TabsContent>
      </Tabs>
    </div>
  );
}<|MERGE_RESOLUTION|>--- conflicted
+++ resolved
@@ -121,7 +121,6 @@
               <Card>
                 <CardHeader className="flex flex-row items-center justify-between space-y-0 pb-4">
                   <div className="flex items-center gap-3">
-<<<<<<< HEAD
                     <ListChecks className="h-5 w-5 text-muted-foreground" />
                     <div>
                       <h3 className="font-semibold">Custom Fields</h3>
@@ -131,7 +130,17 @@
                     </div>
                   </div>
                   <Link href="/dashboard/warehouse/settings/custom-fields">
-=======
+                    <Button variant="outline" size="sm">
+                      Manage
+                      <ArrowRight className="ml-2 h-4 w-4" />
+                    </Button>
+                  </Link>
+                </CardHeader>
+              </Card>
+
+              <Card>
+                <CardHeader className="flex flex-row items-center justify-between space-y-0 pb-4">
+                  <div className="flex items-center gap-3">
                     <Box className="h-5 w-5 text-muted-foreground" />
                     <div>
                       <h3 className="font-semibold">{t("products.categories")}</h3>
@@ -141,7 +150,6 @@
                     </div>
                   </div>
                   <Link href="/dashboard/warehouse/settings/categories">
->>>>>>> 5b806208
                     <Button variant="outline" size="sm">
                       Manage
                       <ArrowRight className="ml-2 h-4 w-4" />
@@ -149,16 +157,6 @@
                   </Link>
                 </CardHeader>
               </Card>
-<<<<<<< HEAD
-
-              <div>
-                <h3 className="mb-2 text-lg font-semibold">{t("products.categories")}</h3>
-                <p className="text-sm text-muted-foreground">
-                  Manage product categories and hierarchies.
-                </p>
-              </div>
-=======
->>>>>>> 5b806208
             </CardContent>
           </Card>
         </TabsContent>
