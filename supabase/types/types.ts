--- conflicted
+++ resolved
@@ -1709,8 +1709,6 @@
           },
         ];
       };
-<<<<<<< HEAD
-=======
       scanning_operation_items: {
         Row: {
           code_type: string;
@@ -1848,7 +1846,6 @@
           },
         ];
       };
->>>>>>> 1e5d7518
       simple_debug_log: {
         Row: {
           data: Json | null;
@@ -2129,7 +2126,7 @@
           quantity?: number;
           to_location_id?: string | null;
           transfer_request_id?: string;
-          unit_id: string;
+          unit_id?: string;
         };
         Relationships: [
           {
